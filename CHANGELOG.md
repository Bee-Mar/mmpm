--- conflicted
+++ resolved
@@ -11,7 +11,7 @@
 - Added doc-strings to functions
 
 - Added new method `check_for_mmpm_enhancements` to check for updates to MMPM, which will run
-  intermittently, and prompt the user when one is found
+    intermittently, and prompt the user when one is found
 
 - The user may also run `check_for_mmpm_enhancements` by specifying the `-e` flag
 
@@ -196,7 +196,6 @@
 
 # Version 1.13
 
-<<<<<<< HEAD
 - Enhancment (#26). Added command line option to display the MMPM web interface URL
 - Enhancment (#27). Added command line option to display the currently enabled modules
 
@@ -209,7 +208,5 @@
   from CLI without prompt required
 - Enhancment. Added ability for user to open the MMPM GUI from terminal, and display the URL
 - Enhancement. Added ability for user to view log files from CLI
-=======
 - Bug fix (#29). Corrected `log.info` to `log.logger.info` in utils.py within the
-  `kill_magicmirror_processes` function
->>>>>>> d0f7338e
+  `kill_magicmirror_processes` function