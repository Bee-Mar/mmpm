--- conflicted
+++ resolved
@@ -1,17 +1,10 @@
-PIP=pip3
-
 install:
-<<<<<<< HEAD
-	sudo rm -f /usr/local/bin/mmpm # cleaning out older versions
-	$(PIP) install . --user --force-reinstall
-=======
 	sudo rm -f /usr/local/bin/mmpm
 	pip3 install -r requirements.txt --user
 	pip3 install --user -e .
->>>>>>> 83fca09d
 	@printf "\n---------------------------------------------------"
 	@printf "\n\nNOTE: Ensure \"$$HOME/.local/bin\" is in your PATH\n"
 	@printf "\n---------------------------------------------------\n"
 
 uninstall:
-	$(PIP) uninstall mmpm
+	pip3 uninstall mmpm
