--- conflicted
+++ resolved
@@ -87,14 +87,9 @@
             for (const activeModule of active) {
               console.log(activeModule);
               this.activeModules.push({
-<<<<<<< HEAD
                 name: activeModule["name"],
                 visible: !activeModule["hidden"],
                 index: activeModule["index"] + 1,
-=======
-                name: activeModule.name,
-                visible: !activeModule.hidden,
->>>>>>> 41262fac
               });
             }
           }
