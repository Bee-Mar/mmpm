#!/usr/bin/env python3

import os
import re
import sys
import time
import json
import shutil
import datetime
import textwrap
import subprocess
import urllib.error
import urllib.request
from collections import defaultdict

FAILED_IMPORTS = []

try:
    import argparse
except:
    FAILED_IMPORTS.append("argparse")

try:
    import bs4
except:
    FAILED_IMPORTS.append("bs4")

try:
    import colorama
except:
    FAILED_IMPORTS.append("colorama")

try:
    import tabulate
except:
    FAILED_IMPORTS.append("tabulate")

if FAILED_IMPORTS:
    import pip
    for index, package in enumerate(FAILED_IMPORTS):
        msg = "{} package not found. ".format(package)
        msg += "Pip installing with --user flag"
        print(msg + "\n" + "=" * len(msg) + "\n")
        pip.main(["install", "--user", package])
        print("\n\n")

from colorama import Fore, Back, Style
from bs4 import BeautifulSoup
from tabulate import tabulate
import argparse

__version__ = 0.3

BRIGHT_CYAN = Style.BRIGHT + Fore.CYAN
BRIGHT_GREEN = Style.BRIGHT + Fore.GREEN
BRIGHT_MAGENTA = Style.BRIGHT + Fore.MAGENTA
BRIGHT_WHITE = Style.BRIGHT + Fore.WHITE
BRIGHT_YELLOW = Style.BRIGHT + Fore.YELLOW
NORMAL_WHITE = Style.NORMAL + Fore.WHITE

HOME_DIR = os.path.expanduser("~")


def plain_print(s):
    sys.stdout.write(s)
    sys.stdout.flush()


def error_msg(msg):
    '''
    Displays error message to user, and exits program.

    Arguments
    =========
    msg: String
    '''
    print(Fore.RED + Style.BRIGHT + "ERROR: " + Fore.WHITE + msg)
    exit(0)


def warning_msg(msg):
    '''
    Displays warning message to user and continues program execution.

    Arguments
    =========
    msg: String
    '''
    print(BRIGHT_YELLOW + "WARNING: " + Fore.WHITE + msg)


def check_for_mmpm_enhancements():
    '''
    Scrapes the main file of MMPM off the github repo, and compares the current
    version, versus the one available in the master branch. If there is a newer
    version, the user is prompted for an upgrade.

    Arguments
    =========
    None
    '''

    mmpm_repository = "https://github.com/Bee-Mar/mmpm.git"
    mmpm_file = "https://raw.githubusercontent.com/Bee-Mar/mmpm/master/mmpm.py"

    try:
        mmpm_file = urllib.request.urlopen(mmpm_file)
        contents = str(mmpm_file.read())

        version_line = re.findall(r"__version__ = \d+\.\d+", contents)
        version_number = re.findall(r"\d+\.\d+", version_line[0])
        version_number = float(version_number[0])

        if version_number and __version__ < version_number:
            valid_response = False

            plain_print(BRIGHT_CYAN +
                        "Automated check for MMPM enhancements... " +
                        NORMAL_WHITE)

            while not valid_response:
                reponse = input(BRIGHT_GREEN +
                                "MMPM enhancements are available. " +
                                NORMAL_WHITE +
                                "Would you like to upgrade now? " +
                                "[yes/no | y/n]: " +
                                NORMAL_WHITE)

                if reponse in ("yes", "y"):
                    original_dir = os.getcwd()

                    os.chdir(HOME_DIR + "/Downloads")

                    # make sure there isn't a pre-existing version cloned
                    os.system("rm -rf mmpm")

                    print("\n")
                    os.system("git clone {}".format(mmpm_repository))
                    os.chdir("mmpm")
                    print("\n")
                    os.system("make")

                    os.chdir(original_dir)

                    print(BRIGHT_GREEN + "\nMMPM Version " +
                          "{}".format(version_number) +
                          " installed. " + NORMAL_WHITE +
                          "You can find the newly cloned repo" +
                          " in your Downloads folder. Feel " +
                          " free to remove the directory.")

                    valid_response = True

                elif reponse in ("no", "n"):
                    valid_response = True
                else:
                    warning_msg("Respond with yes/no or y/n.")
        else:
            print("No enhancements available for MMPM.")

    except urllib.error.HTTPError:
        pass


def enhance_modules(modules_table, update=False, upgrade=True, modules_to_upgrade=None):
    '''
    Depending on flags passed in as arguments:

    Checks for available module updates, and alerts the user. Or, pulls latest
    version of module(s) from the associated repos.

    If upgrading, a user can upgrade all modules that have available upgrades
    by ommitting additional arguments. Or, upgrade specific modules by
    supplying their case-sensitive name(s) as an addtional argument.

    Arguments
    =========
    modules_table: Dictionary
    update: Boolean
    upgrade: Boolean
    modules_to_upgrade: List
    '''

    original_dir = os.getcwd()
    modules_dir = HOME_DIR + "/MagicMirror/modules"
    os.chdir(modules_dir)

    updates_list = []

    dirs = os.listdir(modules_dir)

    if upgrade and modules_to_upgrade:
        dirs = modules_to_upgrade

    if update:
        print(BRIGHT_CYAN + "Checking for updates..." + NORMAL_WHITE)

    for _, value in modules_table.items():
        for i, _ in enumerate(value):
            if value[i]["Title"] in dirs:
                title = value[i]["Title"]
                curr_module_dir = modules_dir + "/" + title

                os.chdir(curr_module_dir)

                if update:
                    git_status = subprocess.run(["git", "fetch", "--dry-run"],
                                                stdout=subprocess.PIPE)

                    if git_status.stdout:
                        updates_list.append(title)

                elif upgrade:
                    print(BRIGHT_CYAN +
                          "Requesting upgrade for {}...".format(title) +
                          NORMAL_WHITE)

                    os.system("git pull")

                    if os.path.isfile(os.getcwd() + "/package.json"):
<<<<<<< HEAD
                        message = BRIGHT_CYAN + "Found package.json. "
                        message += "Installing NodeJS dependencies..."
                        print(message + NORMAL_WHITE)
=======
                        print(BRIGHT_CYAN + "Found package.json. " +
                              "Installing NodeJS dependencies..." +
                              NORMAL_WHITE)

>>>>>>> dde6aef0
                        os.system("$(which npm) install")

                os.chdir(modules_dir)

    os.chdir(original_dir)

    if update:
        if not updates_list:
            print(BRIGHT_WHITE + "No updates available." + Style.NORMAL)
        else:
            print(BRIGHT_MAGENTA +
                  "Updates are available for the following modules:\n" +
                  NORMAL_WHITE)

            for _, update in enumerate(updates_list):
                print("{}".format(update))

            print(Style.BRIGHT +
                  "\nTo update all modules, execute 'mmpm -U', or you may " +
                  "individual modules\nby executing mmpm -U followed by the" +
                  "name of the modules(s).' For example:" +
                  BRIGHT_GREEN +
                  "\n\n'mmpm -U {}'".format(updates_list[0]) +
                  NORMAL_WHITE +
                  "\n")


def search_modules(modules_table, search):
    '''
    Used to search the 'modules_table' for either a category, or keyword/phrase
    appearing within module descriptions. If the argument supplied is a
    category name, all modules from that category will be listed. Otherwise,
    all modules whose descriptions contain the keyword/phrase will be
    displayed.

    Arguments
    =========
    modules_table: Dictionary
    search: String
    '''

    search_results = {}
    query = search[0]

    try:
        if modules_table[query]:
            search_results[query] = modules_table[query]
<<<<<<< HEAD

        return search_results
=======
            return search_results
>>>>>>> dde6aef0

    except KeyError:
        pass

    try:
        search_results = defaultdict(list)
        query = query.lower()

        for key, value in modules_table.items():
<<<<<<< HEAD
            for i in range(len(value)):
=======
            for i, _ in enumerate(value):
>>>>>>> dde6aef0
                title = value[i]["Title"]
                desc = value[i]["Description"]
                repo = value[i]["Repository"]
                author = value[i]["Author"]
<<<<<<< HEAD

                if query in title.lower() or query in desc.lower() or query in author.lower():
                    entry = {"Title": title,
                             "Repository": repo,
                             "Author": author,
                             "Description": desc
                             }

                    if entry not in search_results[key]:
                        search_results[key].append(entry)
=======

                if query in title.lower() or query in desc.lower() or query in author.lower():
                    entry = {"Title": title,
                             "Repository": repo,
                             "Author": author,
                             "Description": desc}
>>>>>>> dde6aef0

                    if entry not in search_results[key]:
                        search_results[key].append(entry)

    except KeyError:
        pass

    return search_results


def install_modules(modules_table, modules_to_install):
    '''
    Compares list of 'modules_to_install' to modules found within the
    'modules_table', clones the repository within the ~/MagicMirror/modules
    directory, and runs 'npm install' for each newly installed module.

    Arguments
    =========
    modules_table: Dictionary
    modules_to_install: List
    '''

    modules_dir = HOME_DIR + "/MagicMirror/modules"

    original_dir = os.getcwd()

    if not os.path.exists(modules_dir):
        error_msg("The directory '{}' does not exist. ".format(modules_dir) +
                  "Have you installed MagicMirror properly?")

    os.chdir(modules_dir)

    successful_installs = []

    for _, value in modules_table.items():
        curr_subdir = os.getcwd()

        for i in range(len(value)):
            if value[i]["Title"] in modules_to_install:
                title = value[i]["Title"]
                target = os.getcwd() + "/" + title
                repo = value[i]["Repository"]

                successful_installs.append(title)

                try:
                    os.mkdir(target)

                except FileExistsError:
                    error_msg("The {} module already exists. ".format(title) +
                              "To remove the module, run " +
                              "'mmpm -r {}'".format(title))

                os.chdir(target)

                print(BRIGHT_GREEN +
                      "Installing {}".format(value[i]["Title"]) +
                      Fore.YELLOW +
                      " @ " +
                      Fore.GREEN +
                      "{}\n".format(target))

                print(BRIGHT_CYAN +
                      "Cloning repository for {}...\n".format(title) +
                      NORMAL_WHITE)

                command = "git clone {} {}".format(repo, target)
                os.system(command)

                print(BRIGHT_CYAN + "\nRepository cloned.\n")

                if os.path.isfile(os.getcwd() + "/package.json"):
<<<<<<< HEAD
                    message = "Found package.json. "
                    message += "Installing NodeJS dependencies...\n"
                    print(message + NORMAL_WHITE)
=======
                    print("Found package.json. " +
                          "Installing NodeJS dependencies..." +
                          NORMAL_WHITE)

>>>>>>> dde6aef0
                    os.system("$(which npm) install")

                os.chdir(curr_subdir)

                print("\n")

    os.chdir(original_dir)

    for _, module in enumerate(modules_to_install):
        if module not in successful_installs:
            warning_msg("Unable to match '{}' ".format(module) +
                        "with installation candidate. " +
                        "Is the title casing correct?\n")

    print(BRIGHT_GREEN +
          "To finish installation, populate " +
          Fore.WHITE +
          "'~/MagicMirror/config/config.js'" +
          Fore.GREEN +
          "\nwith the necessary configurations for each of the " +
          "newly installed modules.\n" +
          NORMAL_WHITE +
          "\nWhile I did my best to install " +
          "dependencies for you, ther may " +
          "be additional steps required\n" +
          "to fully setup each of the modules " +
          "(ie. running 'make' for specific targets " +
          "within each directory).\n\n" +
          "Review the GitHub pages for each of the " +
          "newly installed modules " +
          "for any additional instructions.\n")


def install_magicmirror():
    '''
    Installs MagicMirror. First checks if a MagicMirror installation can be
    found, and if one is found, prompts user to update the MagicMirror.
    Otherwise, searches for current version of NodeJS on the system. If one is
    found, the MagicMirror is then installed. If an old version of NodeJS is
    found, a newer version is installed before installing MagicMirror.

    Arguments
    =========
    None
    '''

    original_dir = os.getcwd()

    if not os.path.exists(HOME_DIR + "/MagicMirror"):
        print(BRIGHT_CYAN +
              "MagicMirror directory not found. " +
              NORMAL_WHITE +
              "Installing MagicMirror..." +
              NORMAL_WHITE)

        os.system(
            'bash -c "$(curl -sL https://raw.githubusercontent.com/MichMich/MagicMirror/master/installers/raspberry.sh)"')

    else:
        message = BRIGHT_CYAN + "MagicMirror directory found. " + NORMAL_WHITE
        message += "Would you like to check for updates? "
        message += "[yes/no | y/n]: "

        valid_response = False

        while not valid_response:
            response = input(message)

            if response in ("yes", "y"):
                os.chdir(HOME_DIR + "/MagicMirror")

                print(BRIGHT_CYAN + "Checking for updates..." + NORMAL_WHITE)

                git_status = subprocess.run(["git", "fetch", "--dry-run"],
                                            stdout=subprocess.PIPE)
                if git_status.stdout:
                    print(BRIGHT_CYAN +
                          "Updates found for MagicMirror. " +
                          NORMAL_WHITE +
                          "Requesting upgrades...")

                    os.system("git pull")
                    os.system("$(which npm) install")

                else:
                    print("No updates available for MagicMirror.")

                valid_response = True

            elif response in ("no", "n"):
                print(BRIGHT_MAGENTA + "Aborted MagicMirror update.")
                valid_response = True

            else:
                warning_msg("Respond with yes/no or y/n.")

    os.chdir(original_dir)


def remove_modules(installed_modules, modules_to_remove):
    '''
    Gathers list of modules currently installed in the ~/MagicMirror/modules
    directory, and removes each of the modules from the folder, if modules are
    currently installed. Otherwise, the user is shown an error message alerting
    them no modules are currently installed.

    Arguments
    =========
    modules_table: Dictionary
    modules_to_install: List
    '''

    if not installed_modules:
        error_msg("No modules are currently installed.")

    modules_dir = HOME_DIR + "/MagicMirror/modules"
    original_dir = os.getcwd()

    if not os.path.exists(modules_dir):
        error_msg("The '{}' directory doesn't exist.".format(modules_dir) +
                  "have you installed magicmirror?")

    os.chdir(modules_dir)

    successful_removals = []

    curr_dir = os.getcwd()

    for _, module in enumerate(modules_to_remove):
        dir_to_rm = curr_dir + "/" + module

        try:
            shutil.rmtree(dir_to_rm)
            successful_removals.append(module)

        except FileNotFoundError:
            warning_msg("The directory for " +
                        "'{}' does not exist.".format(module))

    if successful_removals:
        print(BRIGHT_GREEN +
              "The following modules were successfully deleted:" +
              Style.NORMAL)

        for _, removal in enumerate(successful_removals):
            print(NORMAL_WHITE + "{}".format(removal))

    else:
        error_msg("Unable to remove modules.")

    os.chdir(original_dir)


def load_modules(snapshot_file, force_refresh=False):
    '''
    Reads in modules from the hiddent 'snapshot_file' stored in the users home
    directory, and checks if the file is out of date. If so, the modules are
    gathered again from the MagicMirror 3rd Party Modules wiki.

    Arguments
    =========
    snapshot_file: Path to file
    force_refresh: Boolean
    '''

    modules = {}
    curr_snap = 0
    refresh_interval = 6

    checked_for_enhancements = False
    file_exists = os.path.exists(snapshot_file)

    if not force_refresh and file_exists:
        curr_snap = os.path.getmtime(snapshot_file)
        next_snap = curr_snap + refresh_interval * 60 * 60
    else:
        next_snap = curr_snap = time.time()

    # if the snapshot has expired, or doesn't exist, get a new one
    if not file_exists or force_refresh or next_snap - time.time() <= 0.0:
        plain_print(
            BRIGHT_CYAN + "Snapshot expired, retrieving modules... ")

        modules = retrieve_modules()
        with open(snapshot_file, "w") as f:  # save the new snapshot
            json.dump(modules, f)

        plain_print(NORMAL_WHITE + "Retrieval complete.\n")

        curr_snap = os.path.getmtime(snapshot_file)
        next_snap = curr_snap + refresh_interval * 60 * 60

        plain_print(BRIGHT_CYAN +
                    "Automated check for MMPM enhancements... " +
                    NORMAL_WHITE)

        check_for_mmpm_enhancements()
        checked_for_enhancements = True

    else:
        with open(snapshot_file, "r") as f:
            modules = json.load(f)

    curr_snap = datetime.datetime.fromtimestamp(int(curr_snap))
    next_snap = datetime.datetime.fromtimestamp(int(next_snap))

    return modules, curr_snap, next_snap, checked_for_enhancements


def display_modules(modules_table, list_all=False, list_categories=False):
    '''
    Depending on the user flags passed in from the command line, either all
    existing modules may be displayed, or the names of all categories of
    modules may be displayed.

    Arguments
    =========
    modules_table: Dictionary
    list_all: Boolean
    list_categories: Boolean
    '''

    if list_categories:
        headers = [BRIGHT_CYAN + "CATEGORY", BRIGHT_CYAN +
                   "NUMBER OF MODULES" + NORMAL_WHITE]

        rows = [[key, len(modules_table[key])] for key in modules_table.keys()]

        print(tabulate(rows, headers, tablefmt="fancy_grid"))

    elif list_all:

        headers = [BRIGHT_CYAN + "CATEGORY",
                   "TITLE",
                   "REPOSITORY",
                   "AUTHOR",
                   "DESCRIPTION" + NORMAL_WHITE
                   ]
        rows = []

        for key, value in modules_table.items():
            for i, _ in enumerate(value):
                rows.append([key,
                             value[i]["Title"],
                             textwrap.fill(value[i]["Repository"]),
                             textwrap.fill(value[i]["Author"], width=12),
                             textwrap.fill(value[i]["Description"], width=15)
                             ])

        print(tabulate(rows, headers=headers, tablefmt="fancy_grid"))


def get_installed_modules(modules_table):
    '''
    Saves a list of all currently installed modules in the
    ~/MagicMirror/modules directory, and compares against the known modules
    from the MagicMirror 3rd Party Wiki.

    Arguments
    =========
    modules_table: Dictionary
    '''

    original_dir = os.getcwd()
    modules_dir = HOME_DIR + "/MagicMirror/modules"

    if not os.path.exists(modules_dir):
        error_msg("The directory '{}' does not exist. ".format(modules_dir) +
                  "Have you installed MagicMirror properly?")

    os.chdir(modules_dir)

    module_dirs = os.listdir(os.getcwd())

    installed_modules = []

    for key, value in modules_table.items():
        for i in range(len(value)):
            if value[i]["Title"] in module_dirs:
                installed_modules.append(value[i]["Title"])

    os.chdir(original_dir)

    return installed_modules


def retrieve_modules():
    '''
    Scrapes the MagicMirror 3rd Party Wiki, and saves all modules along with
    their full, available descriptions in a hidden JSON file in the users home
    directory.

    Arguments
    =========
    None
    '''

    modules = {}

    mmm_url = "https://github.com/MichMich/MagicMirror/wiki/3rd-party-modules"
    web_page = urllib.request.urlopen(mmm_url).read()

    soup = BeautifulSoup(web_page, "html.parser")
    table_soup = soup.find_all("table")

    category_soup = soup.find_all(attrs={"class": "markdown-body"})
    categories_soup = category_soup[0].find_all("h3")

    categories = []

    for index, _ in enumerate(categories_soup):
        last_element = len(categories_soup[index].contents) - 1
        new_category = categories_soup[index].contents[last_element]

        if new_category != "General Advice":
            categories.append(new_category)

    tr_soup = []

    for table in table_soup:
        tr_soup.append(table.find_all("tr"))

    for index, row in enumerate(tr_soup):
        modules.update({categories[index]: list()})

        for j, _ in enumerate(row):
            # ignore the cells that contain literally say "Title", "Author", "Description"
            if j > 0:
                td_soup = tr_soup[index][j].find_all("td")

                title = ""
                repo = "N/A"
                author = ""
                desc = ""

                for k in range(len(td_soup)):
                    if k == 0:
                        for td in td_soup[k]:
                            title = td.contents[0]

                        for a in td_soup[k].find_all("a"):
                            if a.has_attr("href"):
                                repo = a["href"]

                        repo = str(repo)
                        title = str(title)

                    elif k == 1:
                        for contents in td_soup[k].contents:
                            if type(contents).__name__ == "Tag":
                                for tag in contents:
                                    author = tag.strip()
                            else:
                                author = contents

                        author = str(author)

                    else:
                        for content in td_soup[k].contents:
                            if type(content).__name__ == "Tag":
                                for stuff in content:
                                    desc += stuff
                            else:
                                desc += content

                        desc = str(desc)

                modules[categories[index]].append({
                    "Title": title,
                    "Repository": repo,
                    "Author": author,
                    "Description": desc
                })

    return modules


def snapshot_details(modules, curr_snap, next_snap):
    '''
    Displays information regarding the most recent 'snapshot_file', ie. when it
    was taken, when the next scheduled snapshot will be taken, how many module
    categories exist, and the total number of modules available. Additionally,
    tells user how to forcibly request a new snapshot be taken.

    Arguments
    =========
    modules: Dictionary
    curr_snap: String (timestamp)
    next_snap: String (timestamp)
    '''

    num_categories = len(modules.keys())
    num_modules = 0

    for key, value in modules.items():
        num_modules += len(modules[key])

    print(BRIGHT_YELLOW +
          "\nMost recent snapshot of MagicMirror Modules taken @ " +
          NORMAL_WHITE +
          "{}.".format(curr_snap) +
          BRIGHT_YELLOW +
          "\n"
          "The next snapshot will be taken on or after " +
          NORMAL_WHITE +
          "{}.\n".format(next_snap) +
          Style.BRIGHT +
          "\nModule Categories: " +
          Fore.GREEN +
          "{}\n".format(num_categories) +
          Fore.WHITE +
          "Modules Available: " +
          Fore.GREEN +
          "{}\n".format(num_modules) +
          NORMAL_WHITE +
          "\nTo forcibly refresh the snapshot, run 'mmpm -f' or " +
          "'mmpm --force-refresh'\n")


def main(argv):
    arg_parser = argparse.ArgumentParser(prog="mmpm",
                                         epilog='''
                                                NOTE: See the GitHub page for
                                                more thorough examples of
                                                usage.
                                                ''',
                                         description='''
                                                    The MagicMirror Package
                                                    Manager is a command line
                                                    interface designed to
                                                    simplify the installation,
                                                    removal, and maintenance of
                                                    MagicMirror modules.
                                                    ''')

    arg_parser.add_argument("-u",
                            "--update",
                            action="store_true",
                            help='''
                                Check for updates for each of the currently
                                installed modules.
                                ''')

    arg_parser.add_argument("-U",
                            "--upgrade",
                            action="append",
                            nargs="*",
                            help='''
                                 Upgrades modules currently installed. If no
                                 module name(s) follows the upgrade command,
                                 all modules will be upgraded.  To upgrade
                                 specific modules, supply one or more module
                                 names, each separated by a space. For example,
                                 'mmpm -U MMM-Simple-Swiper MMM-pages'
                                 ''')

    arg_parser.add_argument("-e",
                            "--enhance-mmpm",
                            action="store_true",
                            help='''
                                Checks is there are enhancements available for
                                MMPM. Prompts user if upgrade is available.
                                ''')

    arg_parser.add_argument("-a",
                            "--all",
                            action="store_true",
                            help="Lists all currently available modules.")

    arg_parser.add_argument("-f",
                            "--force-refresh",
                            action="store_true",
                            help='''
                                Forces a refresh of the modules database
                                snapshot.
                                ''')

    arg_parser.add_argument("-c",
                            "--categories",
                            action="store_true",
                            help='''
                                Lists names of all module categories, ie.
                                Finance, Weather, etc.
                                ''')

    arg_parser.add_argument("-s",
                            "--search",
                            nargs=1,
                            help='''
                                Lists all modules whose information contains
                                the matching string as a category name or
                                substring of the title, author, or description.
                                First, attempts to match the string to the
                                category name is made. If the search fails,
                                attempts to match substrings in the title,
                                description, or author are made. For any
                                searches containing more than one word,
                                surround the search in quotations.
                                Additionally, when searching for modules based
                                on category names, the query is case-sensitive.
                                When searches do not match category names for
                                the query, the search automatically becomes
                                non-case-sensitive. When searching for a
                                category with a lengthy name, it is best to
                                copy and paste the exact name from the results
                                produced by 'mmpm -c' (or the equivalent 'mmpm
                                    --categories'), and surround the name in
                                quotations.
                                ''')

    arg_parser.add_argument("-d",
                            "--snapshot-details",
                            action="store_true",
                            help='''
                                Display details about the most recent snapshot
                                of the MagicMirror 3rd Party Modules taken.
                                '''
                            )

    arg_parser.add_argument("-M",
                            "--magicmirror",
                            action="store_true",
                            help='''
                                Installs the most recent version of MagicMirror
                                based on instructions from the MagicMirror
                                GitHub repo. First, your system will be checked
                                for a an existing installation of MagicMirror,
                                and if one is found, it will check for updates.
                                Otherwise, it will perform a new installation.
                                '''
                            )

    arg_parser.add_argument("-i",
                            "--install",
                            nargs="+",
                            help='''
                                Installs module(s) with given name(s) separated
                                by spaces. Installation candidate names are
                                case-sensitive.
                                '''
                            )

    arg_parser.add_argument("-r",
                            "--remove",
                            nargs="+",
                            help='''
                                Removes module(s) with given name(s) separated
                                by spaces. Removal candidate names are
                                case-sensitive.
                                '''
                            )

    arg_parser.add_argument("-L",
                            "--list-installed",
                            action="store_true",
                            help='''
                                Lists all currently installed modules.
                                '''
                            )

    arg_parser.add_argument("-v",
                            "--version",
                            action="store_true",
                            help='''
                                Displays MMPM version.
                                '''
                            )

    if len(argv) < 2:
        arg_parser.print_help()
        exit(0)

    args = arg_parser.parse_args()

    modules_table = {}

    snapshot_file = HOME_DIR + "/.magic_mirror_modules_snapshot.json"

    modules_table, curr_snap, next_snap, checked_enhancements = load_modules(snapshot_file,
                                                                             args.force_refresh)

    if args.all:
        display_modules(modules_table, list_all=True, list_categories=False)

    elif args.categories:
        display_modules(modules_table, list_all=False, list_categories=True)

    elif args.search:
        display_modules(search_modules(modules_table, args.search),
                        list_all=True,
                        list_categories=False)

    elif args.install:
        install_modules(modules_table, args.install)

    elif args.magicmirror:
        install_magicmirror()

    elif args.remove:
        installed_modules = get_installed_modules(modules_table)
        remove_modules(installed_modules, args.remove)

    elif args.list_installed:
        installed_modules = get_installed_modules(modules_table)

        if not installed_modules:
            error_msg("No modules are currently installed")

        print(BRIGHT_CYAN + "Module(s) Installed:\n" + NORMAL_WHITE)

        for i in range(len(installed_modules)):
            print(installed_modules[i])

    elif args.snapshot_details or args.force_refresh:
        snapshot_details(modules_table, curr_snap, next_snap)

    elif args.update:
        enhance_modules(modules_table, update=True,
                        upgrade=False, modules_to_upgrade=None)

    elif args.upgrade:
        enhance_modules(modules_table, update=False, upgrade=True,
                        modules_to_upgrade=args.upgrade[0])

    elif args.enhance_mmpm and not checked_enhancements:
        check_for_mmpm_enhancements()

    elif args.version:
        print(BRIGHT_CYAN + "MMPM Version: " +
              NORMAL_WHITE + "{}".format(__version__))


if __name__ == "__main__":
    try:
        main(sys.argv)
    except KeyboardInterrupt:
        error_msg("Caught keyboard interrupt. Exiting")<|MERGE_RESOLUTION|>--- conflicted
+++ resolved
@@ -218,16 +218,10 @@
                     os.system("git pull")
 
                     if os.path.isfile(os.getcwd() + "/package.json"):
-<<<<<<< HEAD
-                        message = BRIGHT_CYAN + "Found package.json. "
-                        message += "Installing NodeJS dependencies..."
-                        print(message + NORMAL_WHITE)
-=======
                         print(BRIGHT_CYAN + "Found package.json. " +
                               "Installing NodeJS dependencies..." +
                               NORMAL_WHITE)
 
->>>>>>> dde6aef0
                         os.system("$(which npm) install")
 
                 os.chdir(modules_dir)
@@ -275,12 +269,7 @@
     try:
         if modules_table[query]:
             search_results[query] = modules_table[query]
-<<<<<<< HEAD
-
-        return search_results
-=======
             return search_results
->>>>>>> dde6aef0
 
     except KeyError:
         pass
@@ -290,34 +279,17 @@
         query = query.lower()
 
         for key, value in modules_table.items():
-<<<<<<< HEAD
-            for i in range(len(value)):
-=======
             for i, _ in enumerate(value):
->>>>>>> dde6aef0
                 title = value[i]["Title"]
                 desc = value[i]["Description"]
                 repo = value[i]["Repository"]
                 author = value[i]["Author"]
-<<<<<<< HEAD
-
-                if query in title.lower() or query in desc.lower() or query in author.lower():
-                    entry = {"Title": title,
-                             "Repository": repo,
-                             "Author": author,
-                             "Description": desc
-                             }
-
-                    if entry not in search_results[key]:
-                        search_results[key].append(entry)
-=======
 
                 if query in title.lower() or query in desc.lower() or query in author.lower():
                     entry = {"Title": title,
                              "Repository": repo,
                              "Author": author,
                              "Description": desc}
->>>>>>> dde6aef0
 
                     if entry not in search_results[key]:
                         search_results[key].append(entry)
@@ -390,16 +362,10 @@
                 print(BRIGHT_CYAN + "\nRepository cloned.\n")
 
                 if os.path.isfile(os.getcwd() + "/package.json"):
-<<<<<<< HEAD
-                    message = "Found package.json. "
-                    message += "Installing NodeJS dependencies...\n"
-                    print(message + NORMAL_WHITE)
-=======
                     print("Found package.json. " +
                           "Installing NodeJS dependencies..." +
                           NORMAL_WHITE)
 
->>>>>>> dde6aef0
                     os.system("$(which npm) install")
 
                 os.chdir(curr_subdir)
