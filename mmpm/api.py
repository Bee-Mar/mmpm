#!/usr/bin/env python3
import eventlet
eventlet.monkey_patch()

import os
import json
import shutil
from flask_cors import CORS
from flask import Flask, request, send_file, render_template, send_from_directory, Response
from shelljob.proc import Group
from flask_socketio import SocketIO
from typing import Tuple, List, Dict
import mmpm.utils as utils
import mmpm.consts as consts
import mmpm.core as core


MMPM_EXECUTABLE: list = [os.path.join(consts.HOME_DIR, '.local', 'bin', 'mmpm')]

app = Flask(
    __name__,
    root_path='/var/www/mmpm',
    static_folder="/var/www/mmpm/static",
)

app.config['CORS_HEADERS'] = 'Content-Type'

resources: dict = {
    r'/*': {'origins': '*'},
    r'/api/*': {'origins': '*'},
    r'/socket.io/*': {'origins': '*'},
}

CORS(app)
socketio = SocketIO(app, cors_allowed_origins='*')

api = lambda path: f'/api/{path}'

_modules_ = core.load_packages()


@socketio.on_error()
def error_handler(error) -> Tuple[str, int]:
    '''
    Socket.io error handler

    Parameters:
        error (str): error message

    Returns:
        tuple (str, int): error message and code
    '''
    message: str = f'An internal error occurred within flask_socketio: {error}'
    utils.log.critical(message)
    return message, 500


@socketio.on('connect')
def on_connect() -> None:
    message: str = 'Server connected'
    utils.log.info(message)
    socketio.emit('connected', {'data': message})


@socketio.on('disconnect')
def on_disconnect() -> None:
    message: str = 'Server disconnected'
    utils.log.info(message)
    socketio.emit(message, {'data': message})


@app.after_request
def after_request(response: Response) -> Response:
    utils.log.info('Headers being added after the request')
    response.headers["Cache-Control"] = "no-cache, no-store, must-revalidate"
    response.headers["Pragma"] = "no-cache"
    response.headers["Expires"] = "0"
    response.headers['Cache-Control'] = 'public, max-age=0'
    response.headers.add('Access-Control-Allow-Headers', 'Content-Type,Authorization')
    return response


@app.route('/<path:path>', methods=[consts.GET])
def static_proxy(path):
    return send_from_directory('./', path)


@app.route('/', methods=[consts.GET, consts.POST, consts.DELETE])
def root() -> str:
    return render_template('index.html')


@app.errorhandler(500)
def server_error(error) -> Tuple[str, int]:
    return f'An internal error occurred [{__name__}.py]: {error}', 500


@app.route(api('packages/marketplace'), methods=[consts.GET])
def packages_marketplace() -> dict:
    return _modules_


<<<<<<< HEAD
@app.route(api('packages/installed'), methods=[consts.GET])
def packages_installed() -> dict:
    return core.get_installed_packages(_modules_)


@app.route(api('packages/external'), methods=[consts.GET])
def packages_external() -> dict:
    return {consts.EXTERNAL_MODULE_SOURCES: core.load_external_packages()}


@app.route(api('packages/install'), methods=[consts.POST])
def packages_install() -> str:
=======
@app.route(api('install-modules'), methods=[consts.POST])
def install_magicmirror_modules() -> str:
>>>>>>> 912e7857
    selected_packages: list = request.get_json(force=True)['selected-modules']
    selected_packages = utils.list_of_dict_to_magicmirror_packages(selected_packages)

    utils.log.info(f'User selected {selected_packages} to be installed')

    result: Dict[str, list] = {'failures': []}

    for package in selected_packages:
        success, error = core.install_package(package, assume_yes=True)

        if not success:
            utils.log.error(f'Failed to install {package.title} with error of: {error}')
<<<<<<< HEAD
            package[consts.ERROR] = error
=======
            module[consts.ERROR] = error
>>>>>>> 912e7857
            result['failures'].append(package)
        else:
            utils.log.info(f'Installed {package.title}')

    return json.dumps(result)


@app.route(api('packages/remove'), methods=[consts.POST])
def packages_remove() -> str:
    selected_modules: list = request.get_json(force=True)['selected-modules']
    utils.log.info(f'User selected {selected_modules} to be removed')

    result: Dict[str, list] = {'failures': []}

    for module in selected_modules:
        try:
            shutil.rmtree(module[consts.DIRECTORY])
            utils.log.info(f'Removed {module[consts.DIRECTORY]}')
        except FileNotFoundError as error:
            utils.log.error(f'Failed to remove {module[consts.DIRECTORY]}')
            module[consts.ERROR] = error
            result['failures'].append(module)

    return json.dumps(result)


@app.route(api('packages/upgrade'), methods=[consts.POST])
def packages_upgrade() -> str:
    selected_modules: list = request.get_json(force=True)['selected-modules']
    utils.log.info(f'Request to upgrade {selected_modules}')

    result: List[dict] = []

    for module in selected_modules:
        error = core.upgrade_package(module)
        if error:
            utils.log.error(f'Failed to upgrade {module[consts.TITLE]} with error of: {error}')
            module[consts.ERROR] = error
            result.append(module)

    utils.log.info('Finished executing upgrades')
    return json.dumps(result)


@app.route(api('external-packages/add'), methods=[consts.POST])
def external_packages_add() -> str:
    external_source: dict = request.get_json(force=True)['external-source']

    result: List[dict] = []

    error: str = core.add_external_package(
        title=external_source.get('title'),
        author=external_source.get('author'),
        description=external_source.get('description'),
        repo=external_source.get('repository')
    )

    return json.dumps({'error': "no_error" if not error else error})


@app.route(api('external-packages/remove'), methods=[consts.DELETE])
def external_packages_remove() -> str:
    selected_modules: list = request.get_json(force=True)['external-sources']
    utils.log.info(f'Request to remove external sources')

    ext_modules: dict = {}
    marked_for_removal: list = []

    try:
        with open(consts.MMPM_EXTERNAL_SOURCES_FILE, 'r') as mmpm_ext_srcs:
            ext_modules[consts.EXTERNAL_MODULE_SOURCES] = json.load(mmpm_ext_srcs)[consts.EXTERNAL_MODULE_SOURCES]
        utils.log.info(f'Read external modules from {consts.MMPM_EXTERNAL_SOURCES_FILE}')
    except IOError as error:
        utils.log.error(error)
        return json.dumps({'error': error})

    for selected_module in selected_modules:
        # will clean this ugliness up, but for the moment leaving just because it works
        del selected_module[consts.DIRECTORY]
        del selected_module[consts.CATEGORY]

        for module in ext_modules[consts.EXTERNAL_MODULE_SOURCES]:
            print(module)
            if module == selected_module:
                marked_for_removal.append(module)
                utils.log.info(f'Found matching external module ({module[consts.TITLE]}) and marked for removal')

    for module in marked_for_removal:
        ext_modules[consts.EXTERNAL_MODULE_SOURCES].remove(module)
        utils.log.info(f'Removed {module[consts.TITLE]}')

    try:
        with open(consts.MMPM_EXTERNAL_SOURCES_FILE, 'w') as mmpm_ext_srcs:
            json.dump(ext_modules, mmpm_ext_srcs)
        utils.log.info(f'Wrote updated external modules to {consts.MMPM_EXTERNAL_SOURCES_FILE}')
    except IOError as error:
        utils.log.error(error)
        return json.dumps({'error': error})

    utils.log.info(f'Wrote external modules to {consts.MMPM_EXTERNAL_SOURCES_FILE}')
    return json.dumps({'error': "no_error"})


@app.route(api('database/refresh'), methods=[consts.GET])
def database_refresh() -> dict:
    utils.log.info(f'Received request to refresh modules')
    _modules_ = core.load_packages(force_refresh=True)
    return _modules_


@app.route(api('magicmirror/root-dir'), methods=[consts.GET])
def magicmirror_root_dir() -> str:
    utils.log.info(f'Request to get MagicMirror root directory')
    return json.dumps({"magicmirror_root": consts.MAGICMIRROR_ROOT})


@app.route(api('magicmirror/config'), methods=[consts.GET, consts.POST])
def magicmirror_config():
    if request.method == consts.GET:
        path: str = consts.MAGICMIRROR_CONFIG_FILE
        result: str = send_file(path, attachment_filename='config.js') if path else ''
        utils.log.info('Retrieving MagicMirror config')
        return result

    elif request.method == consts.POST:
        data: dict = request.get_json(force=True)
        utils.log.info('Saving MagicMirror config file')

        try:
            with open(consts.MAGICMIRROR_CONFIG_FILE, 'w') as config:
                config.write(data.get('code'))
        except IOError:
            return json.dumps(False)
        return json.dumps(True)


@app.route(api('magicmirror/custom-css'), methods=[consts.GET, consts.POST])
def magicmirror_custom_css():
    if request.method == consts.GET:
        result: str = send_file(
            consts.MAGICMIRROR_CUSTOM_CSS_FILE,
            attachment_filename='custom.css'
        ) if consts.MAGICMIRROR_CUSTOM_CSS_FILE else ''

        utils.log.info('Retrieving MagicMirror custom/custom.css')
        return result

    elif request.method == consts.POST:
        data: dict = request.get_json(force=True)
        utils.log.info('Saving MagicMirror config file')

        try:
            with open(consts.MAGICMIRROR_CUSTOM_CSS_FILE, 'w') as custom_css:
                custom_css.write(data.get('code'))
        except IOError:
            return json.dumps(False)
        return json.dumps(True)


@app.route(api('magicmirror/start'), methods=[consts.GET])
def magicmirror_start() -> str:
    '''
    Restart the MagicMirror by killing all Chromium processes, the
    re-running the startup script for MagicMirror

    Parameters:
        None

    Returns:
        bool: True if the command was called, False it appears that MagicMirror is currently running
    '''
    # there really isn't an easy way to capture return codes for the background process, so, for the first version, let's just be lazy for now
    # need to find way to capturing return codes

    # if these processes are all running, we assume MagicMirror is running currently
    if utils.get_pids('chromium') and utils.get_pids('node') and utils.get_pids('npm'):
        utils.log.info('MagicMirror appears to be running already. Returning False.')
        return json.dumps(False)

    utils.log.info('MagicMirror does not appear to be running currently. Returning True.')
    core.start_magicmirror()
    return json.dumps(True)


@app.route(api('magicmirror/restart'), methods=[consts.GET])
def magicmirror_restart() -> str:
    '''
    Restart the MagicMirror by killing all Chromium processes, the
    re-running the startup script for MagicMirror

    Parameters:
        None

    Returns:
        bool: Always True only as a signal the process was called
    '''
    # same issue as the start-magicmirror api call
    core.restart_magicmirror()
    return json.dumps(True)


@app.route(api('magicmirror/stop'), methods=[consts.GET])
def magicmirror_stop() -> str:
    '''
    Stop the MagicMirror by killing all Chromium processes

    Parameters:
        None

    Returns:
        bool: Always True only as a signal the process was called
    '''
    # same sort of issue as the start-magicmirror call
    core.stop_magicmirror()
    return json.dumps(True)


@app.route(api('magicmirror/upgrade'), methods=[consts.GET])
def magicmirror_upgrade() -> str:
    utils.log.info(f'Request to upgrade MagicMirror')
    process: Group = Group()
    #Response(__stream_cmd_output__(process, ['-M', '--GUI']), mimetype='text/plain')
    utils.log.info('Finished installing')

    if utils.get_pids('node') and utils.get_pids('npm') and utils.get_pids('electron'):
        core.restart_magicmirror()

    return json.dumps(True)


@app.route(api('raspberrypi/restart'), methods=[consts.GET])
def raspberrypi_restart() -> str:
    '''
    Reboot the RaspberryPi

    Parameters:
        None

    Returns:
        success (bool): If the command fails, False is returned. If success, the return will never reach the interface
    '''

    utils.log.info('Restarting RaspberryPi')
    core.stop_magicmirror()
    error_code, _, _ = utils.run_cmd(['sudo', 'reboot'])
    # if success, it'll never get the response, but we'll know if it fails
    return json.dumps(bool(not error_code))


@app.route(api('raspberrypi/stop'), methods=[consts.GET])
def raspberrypi_stop() -> str:
    '''
    Shut down the RaspberryPi

    Parameters:
        None

    Returns:
        success (bool): If the command fails, False is returned. If success, the return will never reach the interface
    '''

    utils.log.info('Shutting down RaspberryPi')
    # if success, we'll never get the response, but we'll know if it fails
    core.stop_magicmirror()
    error_code, _, _ = utils.run_cmd(['sudo', 'shutdown', '-P', 'now'])
    return json.dumps(bool(not error_code))


#@app.route(api('mmpm/logs'), methods=[consts.GET])
#def download_log_files():
#    path: str = consts.MAGICMIRROR_CONFIG_FILE
#    result: str = send_file(path, attachment_filename='config.js') if path else ''
#    log.info('Retrieving MMPM log files')
#    return result<|MERGE_RESOLUTION|>--- conflicted
+++ resolved
@@ -100,7 +100,6 @@
     return _modules_
 
 
-<<<<<<< HEAD
 @app.route(api('packages/installed'), methods=[consts.GET])
 def packages_installed() -> dict:
     return core.get_installed_packages(_modules_)
@@ -112,11 +111,7 @@
 
 
 @app.route(api('packages/install'), methods=[consts.POST])
-def packages_install() -> str:
-=======
-@app.route(api('install-modules'), methods=[consts.POST])
 def install_magicmirror_modules() -> str:
->>>>>>> 912e7857
     selected_packages: list = request.get_json(force=True)['selected-modules']
     selected_packages = utils.list_of_dict_to_magicmirror_packages(selected_packages)
 
@@ -129,11 +124,7 @@
 
         if not success:
             utils.log.error(f'Failed to install {package.title} with error of: {error}')
-<<<<<<< HEAD
             package[consts.ERROR] = error
-=======
-            module[consts.ERROR] = error
->>>>>>> 912e7857
             result['failures'].append(package)
         else:
             utils.log.info(f'Installed {package.title}')
