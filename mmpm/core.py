#!/usr/bin/env python3
import os
import sys
import json
import shutil
import pathlib
import subprocess
import requests
import mmpm.color
import mmpm.utils
import mmpm.consts
import mmpm.models

from collections import defaultdict
from typing import List, Dict


MagicMirrorPackage = mmpm.models.MagicMirrorPackage
get_env = mmpm.utils.get_env

def database_details(packages: Dict[str, List[MagicMirrorPackage]]) -> None:
    '''
    Displays information regarding the most recent database file, ie. when it
    was taken, when the next scheduled database retrieval will be taken, how many module
    categories exist, and the total number of modules available. Additionally,
    tells user how to forcibly request the database be updated.

    Parameters:
        packages (Dict[str, List[MagicMirrorPackage]]): Dictionary of MagicMirror modules

    Returns:
        None
    '''

    import datetime

    num_categories: int = len(packages)
    num_packages: int = 0

    creation_unix_timestamp, expiration_unix_timestamp = mmpm.utils.calculation_expiration_date_of_database()
    creation_date = datetime.datetime.fromtimestamp(int(creation_unix_timestamp))
    expiration_date = datetime.datetime.fromtimestamp(int(expiration_unix_timestamp))

    for category in packages.values():
        num_packages += len(category)

    print(mmpm.color.normal_green('Last updated:'), f'{creation_date}')
    print(mmpm.color.normal_green('Next scheduled update:'), f'{expiration_date}')
    print(mmpm.color.normal_green('Package categories:'), f'{num_categories}')
    print(mmpm.color.normal_green('Packages available:'), f'{num_packages - 1}') # skip MMPM itself in the package count


def check_for_mmpm_updates(automated=False) -> bool:
    '''
    Scrapes the main file of MMPM off the github repo, and compares the current
    version, versus the one available in the master branch. If there is a newer
    version, the user is prompted for an upgrade.

    Parameters:
        automated (bool): if True, an extra notification is printed to the screen for the user to see

    Returns:
        bool: True on success, False on failure
    '''
    import mmpm.mmpm # pylint: disable=redefined-outer-name

    cyan_application: str = f"{mmpm.color.normal_cyan('application')}"
    mmpm.utils.log.info(f'Checking for newer version of MMPM. Current version: {mmpm.mmpm.__version__}')

    if automated:
        message: str = f"Checking {mmpm.color.normal_green('MMPM')} [{cyan_application}] ({mmpm.color.normal_magenta('automated')}) for updates"
    else:
        message = f"Checking {mmpm.color.normal_green('MMPM')} [{cyan_application}] for updates"
    mmpm.utils.plain_print(message)

    try:
        # just to keep the console output the same as all other update commands
        error_code, contents, _ = mmpm.utils.run_cmd(['curl', mmpm.consts.MMPM_FILE_URL])
    except KeyboardInterrupt:
        mmpm.utils.keyboard_interrupt_log()

    if error_code:
        mmpm.utils.fatal_msg('Failed to retrieve MMPM version number')

    from re import findall
    version_number: float = float(findall(r"\d+\.\d+", findall(r"__version__ = \d+\.\d+", contents)[0])[0])
    print(mmpm.consts.GREEN_CHECK_MARK)

    if not version_number:
        mmpm.utils.fatal_msg('No version number found on MMPM repository')

    can_upgrade: bool = version_number > mmpm.mmpm.__version__

    if can_upgrade:
        mmpm.utils.log.info(f'Found newer version of MMPM: {version_number}')
    else:
        mmpm.utils.log.info(f'No newer version of MMPM found > {version_number} available. The current version is the latest')

    upgrades = get_available_upgrades()

    with open(mmpm.consts.MMPM_AVAILABLE_UPGRADES_FILE, 'w') as available_upgrades:
        upgrades[mmpm.consts.MMPM] = can_upgrade
        json.dump(upgrades, available_upgrades)

    return can_upgrade


def upgrade_package(package: MagicMirrorPackage) -> str:
    '''
    Depending on flags passed in as arguments:

    Checks for available package updates, and alerts the user. Or, pulls latest
    version of module(s) from the associated repos.

    If upgrading, a user can upgrade all modules that have available upgrades
    by ommitting additional arguments. Or, upgrade specific modules by
    supplying their case-sensitive name(s) as an addtional argument.

    Parameters:
        package (MagicMirrorPackage): the MagicMirror module being upgraded

    Returns:
        stderr (str): the resulting error message of the upgrade. If the message is zero length, it was successful
    '''

    os.chdir(package.directory)

    mmpm.utils.plain_print(f'{mmpm.consts.GREEN_PLUS} Performing upgrade for {mmpm.color.normal_green(package.title)}')
    error_code, _, stderr = mmpm.utils.run_cmd(["git", "pull"])

    if error_code:
        mmpm.utils.error_msg(f'Failed to upgrade MagicMirror {mmpm.consts.RED_X}')
        mmpm.utils.error_msg(stderr)
        return stderr

    else:
        print(mmpm.consts.GREEN_CHECK_MARK)

    stderr = mmpm.utils.install_dependencies(package.directory)

    if stderr:
        print(mmpm.consts.RED_X)
        mmpm.utils.error_msg(stderr)
        return stderr

    return ''


def upgrade_available_packages_and_applications(assume_yes: bool = False, selection: List[str] = []) -> None:
    '''
    Wrapper method to handle upgrade process of all available packages and/or
    applications (MMPM and MagicMirror). A user may supply specific
    packages/applications to upgrade, or upgrade all available by supplying no
    arguments. No result is returned. All sub-functions responsible for
    upgrading packages handle errors, and the execution does not need to halt
    do to errors in this wrapper method

    Parameters:
        assume_yes (bool): if True, the user prompt is skipped
        selection (List[str]): the specific list of packaes/application names provided by the user. This is optional

    Returns:
        None
    '''
    confirmed: dict = {mmpm.consts.PACKAGES: [], mmpm.consts.MMPM: False, mmpm.consts.MAGICMIRROR: False}
    MMPM_MAGICMIRROR_ROOT: str = os.path.normpath(get_env(mmpm.consts.MMPM_MAGICMIRROR_ROOT_ENV))
    upgrades = get_available_upgrades()
    upgraded: bool = False

    has_upgrades: bool = False
    mmpm_selected: bool = False
    magicmirror_selected: bool = False
    user_selections: bool = bool(selection)

    for key in upgrades[MMPM_MAGICMIRROR_ROOT]:
        if upgrades[MMPM_MAGICMIRROR_ROOT][key]:
            has_upgrades = True
            break

    if not has_upgrades and not upgrades[mmpm.consts.MMPM]:
        print(f'No upgrades available {mmpm.consts.YELLOW_X}')

    if mmpm.consts.MMPM in selection and upgrades[mmpm.consts.MMPM]:
        mmpm_selected = True
        selection.remove(mmpm.consts.MMPM)

    if upgrades[MMPM_MAGICMIRROR_ROOT][mmpm.consts.PACKAGES]:
        if selection:
            print(selection)
            valid_pkgs: List[MagicMirrorPackage] = [pkg for pkg in upgrades[MMPM_MAGICMIRROR_ROOT][mmpm.consts.PACKAGES] if pkg.title in selection]

            for pkg in upgrades[MMPM_MAGICMIRROR_ROOT][mmpm.consts.PACKAGES]:
                if pkg.title in selection:
                    valid_pkgs.append(pkg)
                    selection.remove(pkg.title)

            if mmpm.consts.MAGICMIRROR in selection and upgrades[MMPM_MAGICMIRROR_ROOT][mmpm.consts.MAGICMIRROR]:
                magicmirror_selected = True
                selection.remove(mmpm.consts.MAGICMIRROR)

            if selection: # the left overs that weren't matched
                mmpm.utils.error_msg(f'Unable to match {selection} to a package/application with available upgrades')

            for package in valid_pkgs:
                if package.title in selection and mmpm.utils.prompt_user(f'Upgrade {mmpm.color.normal_green(package.title)} ({package.repository}) now?', assume_yes=assume_yes):
                    confirmed[mmpm.consts.PACKAGES].append(package)
        else:
            for package in upgrades[MMPM_MAGICMIRROR_ROOT][mmpm.consts.PACKAGES]:
                if mmpm.utils.prompt_user(f'Upgrade {mmpm.color.normal_green(package.title)} ({package.repository}) now?', assume_yes=assume_yes):
                    confirmed[mmpm.consts.PACKAGES].append(package)

    if upgrades[MMPM_MAGICMIRROR_ROOT][mmpm.consts.MAGICMIRROR] and (magicmirror_selected or not user_selections):
        confirmed[mmpm.consts.MAGICMIRROR] = mmpm.utils.prompt_user(f"Upgrade {mmpm.color.normal_green('MagicMirror')} now?", assume_yes=assume_yes)

    if upgrades[mmpm.consts.MMPM] and (mmpm_selected or not user_selections):
        if mmpm.utils.get_env('MMPM_IS_DOCKER_IMAGE'):
            mmpm.utils.error_msg('Sorry, MMPM you will have upgrade MMPM by retrieving the latest Docker image when it is ready')
        else:
            mmpm.utils.warning_msg('Please upgrade MMPM using `pip3 install --user --upgrade mmpm`, followed by `mmpm install --gui`')

    for pkg in confirmed[mmpm.consts.PACKAGES]:
        error = upgrade_package(pkg)

        if error:
            mmpm.utils.error_msg(error)
            continue

        upgrades[MMPM_MAGICMIRROR_ROOT][mmpm.consts.PACKAGES].remove(pkg)
        upgraded = True

    if confirmed[mmpm.consts.MAGICMIRROR]:
        error = upgrade_magicmirror()

        if error:
            mmpm.utils.error_msg(error)
        else:
            upgrades[MMPM_MAGICMIRROR_ROOT][mmpm.consts.MAGICMIRROR] = False
            upgraded = True

    upgrades[MMPM_MAGICMIRROR_ROOT][mmpm.consts.PACKAGES] = [pkg.serialize_full() for pkg in upgrades[MMPM_MAGICMIRROR_ROOT][mmpm.consts.PACKAGES]]

    with open(mmpm.consts.MMPM_AVAILABLE_UPGRADES_FILE, 'w') as available_upgrades:
        json.dump(upgrades, available_upgrades)

    if upgraded and mmpm.utils.is_magicmirror_running():
        print('Restart MagicMirror for the changes to take effect')



def check_for_package_updates(packages: Dict[str, List[MagicMirrorPackage]]) -> List[MagicMirrorPackage]:
    '''
    Depending on flags passed in as arguments:

    Checks for available module updates, and alerts the user. Or, pulls latest
    version of module(s) from the associated repos.

    If upgrading, a user can upgrade all modules that have available upgrades
    by ommitting additional arguments. Or, upgrade specific modules by
    supplying their case-sensitive name(s) as an addtional argument.

    Parameters:
        packages (Dict[str, List[MagicMirrorPackage]]): Dictionary of MagicMirror modules

    Returns:
        upgradeable (List[MagicMirrorPackage]): the list of packages that have available upgrades
    '''

    MMPM_MAGICMIRROR_ROOT: str = os.path.normpath(get_env(mmpm.consts.MMPM_MAGICMIRROR_ROOT_ENV))
    MAGICMIRROR_MODULES_DIR: str = os.path.normpath(os.path.join(MMPM_MAGICMIRROR_ROOT, 'modules'))

    os.chdir(MAGICMIRROR_MODULES_DIR)
    installed_packages: Dict[str, List[MagicMirrorPackage]] = get_installed_packages(packages)
    any_installed: bool = False

    for category in installed_packages:
        if installed_packages[category]:
            any_installed = True
            break

    if not any_installed:
        # asserting the available-updates file doesn't contain any artifacts of
        # previously installed packages that had updates at one point in time
        if not mmpm.utils.reset_available_upgrades_for_environment(MMPM_MAGICMIRROR_ROOT):
            mmpm.utils.log.error('Failed to reset available upgrades for the current environment. File has been recreated')
            os.system(f'rm -f {mmpm.consts.MMPM_AVAILABLE_UPGRADES_FILE}; touch {mmpm.consts.MMPM_AVAILABLE_UPGRADES_FILE}')
        return []

    upgradeable: List[MagicMirrorPackage] = []
    cyan_package: str = f"{mmpm.color.normal_cyan('package')}"

    for _, _packages in installed_packages.items():
        for package in _packages:
            os.chdir(package.directory)

            mmpm.utils.plain_print(f'Checking {mmpm.color.normal_green(package.title)} [{cyan_package}] for updates')

<<<<<<< HEAD
            try:
                error_code, _, stdout = mmpm.utils.run_cmd(['git', 'fetch', '--dry-run'])

            except KeyboardInterrupt:
                print(mmpm.consts.RED_X)
                mmpm.utils.keyboard_interrupt_log()

            if error_code:
                print(mmpm.consts.RED_X)
                mmpm.utils.error_msg('Unable to communicate with git server')
                continue
=======
                if update:
                    utils.plain_print(f"Checking {title} for updates")
                    return_code, _, stdout = utils.run_cmd(["git", "fetch", "--dry-run"])

                    if return_code:
                        utils.error_msg('Unable to communicate with git server')
                        return False

                    if stdout:
                        updates_list.append(title)

                    print(utils.done())

                elif upgrade:
                    utils.plain_print(f"Requesting upgrade for {title}")
                    return_code, _, stdout = utils.run_cmd(["git", "pull"])

                    if return_code:
                        utils.error_msg('Unable to communicate with git server')
                        return False
>>>>>>> a6630c8e

            if stdout:
                upgradeable.append(package)

            print(mmpm.consts.GREEN_CHECK_MARK)

    upgrades: dict = get_available_upgrades()

    with open(mmpm.consts.MMPM_AVAILABLE_UPGRADES_FILE, 'w') as available_upgrades:
        if MMPM_MAGICMIRROR_ROOT not in upgrades:
            upgrades[MMPM_MAGICMIRROR_ROOT] = {mmpm.consts.PACKAGES: [], mmpm.consts.MAGICMIRROR: False}

        upgrades[MMPM_MAGICMIRROR_ROOT][mmpm.consts.PACKAGES] = [pkg.serialize_full() for pkg in upgradeable]
        json.dump(upgrades, available_upgrades)

    return upgradeable


def search_packages(packages: Dict[str, List[MagicMirrorPackage]], query: str, case_sensitive: bool = False, by_title_only: bool = False) -> Dict[str, List[MagicMirrorPackage]]:
    '''
    Used to search the 'modules' for either a category, or keyword/phrase
    appearing within module descriptions. If the argument supplied is a
    category name, all modules from that category will be listed. Otherwise,
    all modules whose descriptions contain the keyword/phrase will be
    displayed.

    Parameters:
        packages (Dict[str, List[MagicMirrorPackage]]): Dictionary of MagicMirror modules
        query (str): user provided search string
        case_sensitive (bool): if True, the query's exact casing is used in search
        by_title_only (bool): if True, only the title is considered when matching packages to query

    Returns:
        search_results (Dict[str, List[MagicMirrorPackage]]): the dictionary of packages, grouped by category that are search matches
    '''

    # if the query matches one of the category names exactly, return everything in that category
    if query in packages:
        return {query: packages[query]}

    search_results: Dict[str, List[MagicMirrorPackage]] = defaultdict(list)

    if by_title_only:
        match = lambda query, pkg: query == pkg.title
    elif case_sensitive:
        match = lambda query, pkg: query in pkg.description or query in pkg.title or query in pkg.author
    else:
        query = query.lower()
        match = lambda query, pkg: query in pkg.description.lower() or query in pkg.title.lower() or query in pkg.author.lower()

    for category, _packages in packages.items():
        search_results[category] = [package for package in _packages if match(query, package)]

    return search_results


def show_package_details(packages: Dict[str, List[MagicMirrorPackage]], remote: bool) -> None:
    '''
    Displays more detailed information that presented in normal search results.
    The output is formatted similarly to the output of the Debian/Ubunut 'apt' CLI

    Parameters:
        packages (List[defaultdict]): List of Categorized MagicMirror packages
        remote (bool): if True, extra detail is retrieved from the repository's API (GitHub, GitLab, or Bitbucket)

    Returns:
        None
    '''

    def __show_package__(category: str, package: MagicMirrorPackage) -> None:
        print(mmpm.color.normal_green(package.title))
        print(f'  Category: {category}')
        print(f'  Repository: {package.repository}')
        print(f'  Author: {package.author}')

    from textwrap import fill, indent

    if not remote:
        def __show_details__(packages: dict) -> None:
            for category, _packages  in packages.items():
                for package in _packages:
                    __show_package__(category, package)
                    print(indent(fill(f'Description: {package.description}\n', width=80), prefix='  '), '\n')

    else:
        def __show_details__(packages: dict) -> None:
            for category, _packages  in packages.items():
                for package in _packages:
                    __show_package__(category, package)
                    for key, value in mmpm.utils.get_remote_package_details(package).items():
                        print(f"  {key}: {value}")
                    print(indent(fill(f'Description: {package.description}\n', width=80), prefix='  '), '\n')

    __show_details__(packages)


def get_installation_candidates(packages: Dict[str, List[MagicMirrorPackage]], packages_to_install: List[str]) -> List[MagicMirrorPackage]:
    '''
    Used to display more detailed information that presented in normal search results

    Parameters:
        packages (Dict[str, List[MagicMirrorPackage]]): MagicMirror modules database
        packages_to_install (List[str]): list of modules provided by user through command line arguments

    Returns:
        installation_candidates (List[MagicMirrorPackage]): list of modules whose module names match those of the modules_to_install
    '''

    installation_candidates: List[MagicMirrorPackage] = []

    for package_to_install in packages_to_install:
        found: bool = False
        for category in packages.values():
            for package in category:
                if package.title == package_to_install:
                    mmpm.utils.log.info(f'Matched {package.title} to installation candidate')
                    installation_candidates.append(package)
                    found = True
        if not found:
            mmpm.utils.error_msg(f"Unable to match package to query of '{package_to_install}'. Is there a typo?")

    return installation_candidates


def install_packages(installation_candidates: List[MagicMirrorPackage], assume_yes: bool = False) -> bool:
    '''
    Compares list of 'modules_to_install' to modules found within the
    'modules', clones the repository within the ~/MagicMirror/modules
    directory, and runs 'npm install' for each newly installed module.

    Parameters:
        installation_candidates (List[MagicMirrorPackage]): List of MagicMirrorPackages to install
        assume_yes (bool): if True, assume yes for user response, and do not display prompt

    Returns:
        success (bool): True upon success, False upon failure
    '''

    MAGICMIRROR_MODULES_DIR: str = os.path.normpath(os.path.join(get_env(mmpm.consts.MMPM_MAGICMIRROR_ROOT_ENV), 'modules'))

    if not os.path.exists(MAGICMIRROR_MODULES_DIR):
        mmpm.utils.error_msg('MagicMirror directory not found. Please ensure the MMPM environment variables are set properly in your shell configuration')
        return False

    if not installation_candidates:
        mmpm.utils.error_msg('Unable to match query any to installation candidates')
        return False

    mmpm.utils.log.info(f'Changing into MagicMirror modules directory {MAGICMIRROR_MODULES_DIR}')
    os.chdir(MAGICMIRROR_MODULES_DIR)

    # a flag to check if any of the modules have been installed. Used for displaying a message later
    match_count: int = len(installation_candidates)
    print(mmpm.color.normal_cyan(f"Matched query to {match_count} {'package' if match_count == 1 else 'packages'}"))

    for index, candidate in enumerate(installation_candidates):
        if not mmpm.utils.prompt_user(f'Install {mmpm.color.normal_green(candidate.title)} ({candidate.repository})?', assume_yes=assume_yes):
            mmpm.utils.log.info(f'User not chose to install {candidate.title}')
            installation_candidates[index] = MagicMirrorPackage()
        else:
            mmpm.utils.log.info(f'User chose to install {candidate.title} ({candidate.repository})')

    existing_module_dirs: List[str] = mmpm.utils.get_existing_package_directories()
    starting_count: int = len(existing_module_dirs)

    for package in installation_candidates:
        if package == None: # the module may be empty due to the above for loop
            continue

        package.directory = os.path.join(MAGICMIRROR_MODULES_DIR, package.title)

        for existing_dir in existing_module_dirs:
            if package.directory == existing_dir:
                mmpm.utils.log.error(f'Conflict encountered. Found a package named {package.title} already at {package.directory}')
                mmpm.utils.error_msg(f'A module named {package.title} is already installed in {package.directory}. Please remove {package.title} first.')
                continue

        try:
            error: str = install_package(package, assume_yes=assume_yes)

            if not error:
                existing_module_dirs.append(package.title)

        except KeyboardInterrupt:
            mmpm.utils.log.info(f'Cleaning up cancelled installation path of {package.directory} before exiting')
            os.chdir(mmpm.consts.HOME_DIR)
            os.system(f"rm -rf '{package.directory}'")
            mmpm.utils.keyboard_interrupt_log()

    if len(existing_module_dirs) == starting_count:
        return False

    print('Run `mmpm open --config` to edit the configuration for newly installed modules')
    return True


def install_package(package: MagicMirrorPackage, assume_yes: bool = False) -> str:
    '''
    Install a provided MagicMirror package. The package repository is cloned,
    and the helper methods to install dependencies are called. If the
    installation fails, the user is asked if they would like to remove the
    directory. They may decline if they would like to manually correct any
    encountered error.

    Parameters:
        package (MagicMirrorPackage): the MagicMirrorPackage to be installed
        assume_yes (bool): if True, all prompts are assumed to have a response of yes from the user

    Returns:
        error (str): empty string if installation was successful, otherwise the error message
    '''

    MAGICMIRROR_MODULES_DIR: str = os.path.normpath(os.path.join(get_env(mmpm.consts.MMPM_MAGICMIRROR_ROOT_ENV), 'modules'))
    os.chdir(MAGICMIRROR_MODULES_DIR)

    print(f'{mmpm.consts.GREEN_PLUS} Installing {mmpm.color.normal_green(package.title)}')

    error_code, _, stderr = mmpm.utils.clone(
        package.title,
        package.repository,
        os.path.normpath(package.directory if package.directory else os.path.join(MAGICMIRROR_MODULES_DIR, package.title))
    )

    if error_code:
        print(mmpm.consts.RED_X)
        mmpm.utils.error_msg(stderr)
        return stderr

    print(mmpm.consts.GREEN_CHECK_MARK)
    error: str = mmpm.utils.install_dependencies(package.directory)
    os.chdir(MAGICMIRROR_MODULES_DIR)

    if error:
        mmpm.utils.error_msg(error)
        message: str = f"Failed to install {package.title} at '{package.directory}'"
        mmpm.utils.log.error(message)

        yes = mmpm.utils.prompt_user(
            f"{mmpm.color.bright_red('ERROR:')} Failed to install {package.title} at '{package.directory}'. Remove the directory?",
            assume_yes=assume_yes
        )

        if yes:
            message = f"User chose to remove {package.title} at '{package.directory}'"
            # just to make sure there aren't any errors in removing the directory
            os.system(f"rm -rf '{package.directory}'")
            print(f"{mmpm.consts.GREEN_PLUS} Removing '{package.directory}' {mmpm.consts.GREEN_CHECK_MARK}")
        else:
            message = f"Keeping {package.title} at '{package.directory}'"
            print(f'\n{message}\n')
            mmpm.utils.log.info(message)

        return error

    return ''


def check_for_magicmirror_updates() -> bool:
    '''
    Checks for updates available to the MagicMirror repository. Alerts user if an upgrade is available.

    Parameters:
        None

    Returns:
        bool: True upon success, False upon failure
    '''
    MMPM_MAGICMIRROR_ROOT: str = os.path.normpath(get_env(mmpm.consts.MMPM_MAGICMIRROR_ROOT_ENV))

    if not os.path.exists(MMPM_MAGICMIRROR_ROOT):
        mmpm.utils.error_msg('MagicMirror application directory not found. Please ensure the MMPM environment variables are set properly in your shell configuration')
        return False

    is_git: bool = True

    if not os.path.exists(os.path.join(MMPM_MAGICMIRROR_ROOT, '.git')):
        mmpm.utils.warning_msg('The MagicMirror root is not a git repo. If running MagicMirror as a Docker container, updates cannot be performed via mmpm.')
        is_git = False

    update_available: bool = False

    if is_git:
        os.chdir(MMPM_MAGICMIRROR_ROOT)
        cyan_application: str = f"{mmpm.color.normal_cyan('application')}"
        mmpm.utils.plain_print(f"Checking {mmpm.color.normal_green('MagicMirror')} [{cyan_application}] for updates")

        try:
            # stdout and stderr are flipped for git command output, because that totally makes sense
            # except now stdout doesn't even contain error messages...thanks git
            error_code, _, stdout = mmpm.utils.run_cmd(['git', 'fetch', '--dry-run'])
        except KeyboardInterrupt:
            print(mmpm.consts.RED_X)
            mmpm.utils.keyboard_interrupt_log()

        print(mmpm.consts.GREEN_CHECK_MARK)

        if error_code:
            mmpm.utils.error_msg('Unable to communicate with git server')

        if stdout:
            update_available = True

    upgrades: dict = {}

    with open(mmpm.consts.MMPM_AVAILABLE_UPGRADES_FILE, 'r') as available_upgrades:
        try:
            upgrades = json.load(available_upgrades)
        except json.JSONDecodeError:
            upgrades = {
                mmpm.consts.MMPM: False,
                MMPM_MAGICMIRROR_ROOT: {mmpm.consts.PACKAGES: [], mmpm.consts.MAGICMIRROR: update_available}
            }

    with open(mmpm.consts.MMPM_AVAILABLE_UPGRADES_FILE, 'w') as available_upgrades:
        if MMPM_MAGICMIRROR_ROOT not in upgrades:
            upgrades[MMPM_MAGICMIRROR_ROOT] = {mmpm.consts.PACKAGES: [], mmpm.consts.MAGICMIRROR: update_available}
        else:
            upgrades[MMPM_MAGICMIRROR_ROOT][mmpm.consts.MAGICMIRROR] = update_available

        json.dump(upgrades, available_upgrades)

    return update_available


def upgrade_magicmirror() -> str:
    '''
    Handles upgrade processs of MagicMirror by pulling changes from MagicMirror
    repo, and installing dependencies.

<<<<<<< HEAD
    Parameters:
        None

    Returns:
        error (str): empty string if succcessful, contains error message on failure
=======
                    print(colors.B_CYAN + "Checking for updates..." + colors.RESET)
                    return_code, _, stdout = utils.run_cmd(['git', 'fetch', '--dry-run'])

                    if return_code:
                        utils.error_msg('Unable to communicate with git server')
                        break
>>>>>>> a6630c8e

    '''
    print(f"{mmpm.consts.GREEN_PLUS} Upgrading {mmpm.color.normal_green('MagicMirror')}")

<<<<<<< HEAD
    MMPM_MAGICMIRROR_ROOT: str = os.path.normpath(get_env(mmpm.consts.MMPM_MAGICMIRROR_ROOT_ENV))

    os.chdir(MMPM_MAGICMIRROR_ROOT)
    error_code, _, stderr = mmpm.utils.run_cmd(['git', 'pull'], progress=False)
=======
                    print(colors.B_CYAN + "Updates found for MagicMirror. " + colors.RESET + "Requesting upgrades...")
                    return_code, _, stdout = utils.run_cmd(['git', 'pull'])

                    if return_code:
                        utils.error_msg('Unable to communicate with git server')
                        return False
>>>>>>> a6630c8e

    if error_code:
        mmpm.utils.error_msg(f'Failed to upgrade MagicMirror {mmpm.consts.RED_X}')
        mmpm.utils.error_msg(stderr)
        return stderr

    error: str = mmpm.utils.install_dependencies(MMPM_MAGICMIRROR_ROOT)

    if error:
        mmpm.utils.error_msg(error)
        return error

    print('Upgrade complete! Restart MagicMirror for the changes to take effect')
    return ''


def install_mmpm_gui() -> None:
    '''
    Installs the MMPM GUI by configuring the required NGINX files bundled in
    the MMPM PyPI package. This asks the user for sudo permissions. The
    template config files are copied from the mmpm PyPI package, modified to
    contain the proper paths, then installed in the required system folders

    Parameters:
        None

    Returns:
        None
    '''

    if not mmpm.utils.prompt_user('Are you sure you want to install the MMPM GUI? This requires sudo permission.'):
        return

    if not shutil.which('nginx'):
        mmpm.utils.fatal_msg('NGINX is not in your $PATH. Please install `nginx-full` (Debian), `nginx-mainline` (Arch) or equivalent')

    sub_gunicorn: str = 'SUBSTITUTE_gunicorn'
    sub_user: str = 'SUBSTITUTE_user'
    sub_wssh: str = 'SUBSTITUTE_wssh'

    import getpass
    user: str = getpass.getuser()

    gunicorn_executable: str = shutil.which('gunicorn')

    if not gunicorn_executable:
        mmpm.utils.fatal_msg('Gunicorn executable not found. Please ensure Gunicorn is installed and in your PATH')

    wssh_executable: str = shutil.which('wssh')

    if not wssh_executable:
        mmpm.utils.fatal_msg('WebSSH executable not found. Please ensure WebSSH is installed and in your PATH')

    temp_etc: str = '/tmp/etc'

    shutil.rmtree(temp_etc, ignore_errors=True)
    shutil.copytree(mmpm.consts.MMPM_BUNDLED_ETC_DIR, temp_etc)

    temp_mmpm_service: str = f'{temp_etc}/systemd/system/mmpm.service'
    temp_mmpm_webbssh_service: str = f'{temp_etc}/systemd/system/mmpm-webssh.service'

    remove_mmpm_gui(hide_prompt=True)

    with open(temp_mmpm_service, 'r') as original:
        config = original.read()

    with open(temp_mmpm_service, 'w') as mmpm_service:
        subbed = config.replace(sub_gunicorn, gunicorn_executable)
        subbed = subbed.replace(sub_user, user)
        mmpm_service.write(subbed)

    with open(temp_mmpm_webbssh_service, 'r') as original:
        config = original.read()

    with open(temp_mmpm_webbssh_service, 'w') as mmpm_webssh_service:
        subbed = config.replace(sub_wssh, wssh_executable)
        subbed = subbed.replace(sub_user, user)
        mmpm_webssh_service.write(subbed)

    mmpm.utils.plain_print(f'{mmpm.consts.GREEN_PLUS} Copying NGINX and SystemdD service configs ')

    os.system(f'''
        sudo mkdir -p /var/www/mmpm;
        sudo cp -r /tmp/etc /;
        sudo cp -r {mmpm.consts.MMPM_PYTHON_ROOT_DIR}/static /var/www/mmpm;
        sudo cp -r {mmpm.consts.MMPM_PYTHON_ROOT_DIR}/templates /var/www/mmpm;
    ''')

    print(f'{mmpm.consts.GREEN_PLUS} Cleaning confiuration files and resetting SystemdD daemons')
    print(mmpm.consts.GREEN_CHECK_MARK)
    os.system('rm -rf /tmp/etc')

    mmpm.utils.plain_print(f'{mmpm.consts.GREEN_PLUS} Reloading SystemdD daemon ')
    daemon_reload = mmpm.utils.systemctl('daemon-reload')

    if daemon_reload.returncode != 0:
        print(mmpm.consts.RED_X)
        mmpm.utils.error_msg('Failed to reload SystemdD daemon. See `mmpm log` for details')
        mmpm.utils.log.error(daemon_reload.stderr.decode('utf-8'))
    else:
        print(mmpm.consts.GREEN_CHECK_MARK)

    mmpm.utils.plain_print(f'{mmpm.consts.GREEN_PLUS} Enabling MMPM SystemdD daemon ')

    enable_mmpm_service = mmpm.utils.systemctl('enable', ['mmpm.service'])

    if enable_mmpm_service.returncode != 0:
        if mmpm.utils.log_gui_install_error_and_prompt_for_removal(enable_mmpm_service, 'Failed to enable MMPM SystemD service'):
            remove_mmpm_gui()
        sys.exit(127)

    print(mmpm.consts.GREEN_CHECK_MARK)

    start_mmpm_service = mmpm.utils.systemctl('start', ['mmpm.service'])

    if start_mmpm_service.returncode != 0:
        if mmpm.utils.log_gui_install_error_and_prompt_for_removal(start_mmpm_service, 'Failed to start MMPM SystemD service'):
            remove_mmpm_gui()
        sys.exit(127)

    enable_mmpm_webssh_service = mmpm.utils.systemctl('enable', ['mmpm-webssh.service'])

    if enable_mmpm_webssh_service.returncode != 0:
        if mmpm.utils.log_gui_install_error_and_prompt_for_removal(enable_mmpm_webssh_service, 'Failed to enable MMPM-WebSSH SystemD service'):
            remove_mmpm_gui()
        sys.exit(127)

    start_mmpm_webssh_service = mmpm.utils.systemctl('start', ['mmpm-webssh.service'])

    if start_mmpm_webssh_service.returncode != 0:
        if mmpm.utils.log_gui_install_error_and_prompt_for_removal(start_mmpm_webssh_service, 'Failed to start MMPM-WebSSH SystemD service'):
            remove_mmpm_gui()
        sys.exit(127)

    link_nginx_conf = subprocess.run(['sudo', 'ln', '-sf', '/etc/nginx/sites-available/mmpm.conf', '/etc/nginx/sites-enabled'], stdout=subprocess.PIPE, stderr=subprocess.PIPE)

    if link_nginx_conf.returncode != 0:
        if mmpm.utils.log_gui_install_error_and_prompt_for_removal(link_nginx_conf, 'Failed to create symbolic links for NGINX configuration'):
            remove_mmpm_gui()
        sys.exit(127)

    mmpm.utils.plain_print(f'{mmpm.consts.GREEN_PLUS} Restarting NGINX SystemD service ')
    restart_nginx = mmpm.utils.systemctl('restart', ['nginx'])

    if restart_nginx.returncode != 0:
        if mmpm.utils.log_gui_install_error_and_prompt_for_removal(restart_nginx, 'Failed to restart NGINX SystemD service'):
            remove_mmpm_gui()
        sys.exit(127)

    print(mmpm.consts.GREEN_CHECK_MARK)

    print('MMPM GUI installed! See `mmpm list --gui-url` for the URI, or run `mmpm open --gui` to launch')


def install_mmpm_as_magicmirror_module(assume_yes: bool = False) -> str:
    '''
    Installs the MMPM javascript files to the user's MagicMirror modules
    directory. This should succeed, but will fail if permissions are not
    granted to create the necessary files. This most likely will only happen in
    the case of MagicMirror being a docker image, and the folders being owned
    by root.

    Parameters:
        assume_yes (bool): if True, all prompts are assumed to have a response of yes from the user

    Returns:
        error (str): empty if successful, contains error message if the installation failed
    '''

    if not mmpm.utils.prompt_user('Are you sure you want to install the MMPM module?', assume_yes=assume_yes):
        return ''

    MMPM_MAGICMIRROR_ROOT: str = os.path.normpath(get_env(mmpm.consts.MMPM_MAGICMIRROR_ROOT_ENV))
    MAGICMIRROR_MODULES_DIR: str = os.path.normpath(os.path.join(MMPM_MAGICMIRROR_ROOT, 'modules'))
    MMPM_MODULE_DIR: str = os.path.join(MAGICMIRROR_MODULES_DIR, 'mmpm')

    mmpm.utils.plain_print(f'{mmpm.consts.GREEN_PLUS} Creating MMPM module in MagicMirror modules directory ')

    try:
        pathlib.Path(MMPM_MODULE_DIR).mkdir(parents=True, exist_ok=True, mode=0o777)
        shutil.copyfile(f'{mmpm.consts.MMPM_JS_DIR}/mmpm.js', f'{MMPM_MODULE_DIR}/mmpm.js')
        shutil.copyfile(f'{mmpm.consts.MMPM_JS_DIR}/node_helper.js', f'{MMPM_MODULE_DIR}/node_helper.js')
    except OSError as error:
        print(mmpm.consts.RED_X)
        mmpm.utils.error_msg('Failed to create MMPM module. Is the directory owned by root?')
        mmpm.utils.log.error(str(error))
        return str(error)

    print(mmpm.consts.GREEN_CHECK_MARK)
    print('Run `mmpm open --config` and add { module: "mmpm" } the the modules array, then restart MagicMirror if running')

    return ''


def remove_mmpm_gui(hide_prompt: bool = False) -> None:
    '''
    Removes all SystemD services and NGINX, SystemD, and static web files
    associated with the MMPM GUI. This requires sudo permission, and the user
    is prompted, letting them know this is the case. During any failures,
    verbose error messages are written to the log files, and the user is made
    known of the errors.

    Parameters:
        hide_prompt (bool): used when calling the `remove_mmpm_gui` function from within the
                            `install_mmpm_gui` function to clean up any possible conflicts

    Returns:
        None
    '''
    if not hide_prompt and not mmpm.utils.prompt_user('Are you sure you want to remove the MMPM GUI? This requires sudo permission.'):
        return

    INACTIVE: str = 'inactive\n'
    DISABLED: str = 'disabled\n'

    is_active = mmpm.utils.systemctl('is-active', ['mmpm.service'])

    if is_active.returncode == 0:
        mmpm.utils.plain_print(f'{mmpm.consts.GREEN_PLUS} Stopping MMPM SystemD service ')
        stopping = mmpm.utils.systemctl('stop', ['mmpm.service'])

        if stopping.returncode == 0:
            print(mmpm.consts.GREEN_CHECK_MARK)
        else:
            print(mmpm.consts.RED_X)
            mmpm.utils.error_msg('Failed to stop MMPM SystemD service. See `mmpm log` for details')
            mmpm.utils.log.error(f"{stopping.stdout.decode('utf-8')}\n{stopping.stderr.decode('utf-8')}")

    elif is_active.stdout.decode('utf-8') == INACTIVE:
        print(f'{mmpm.consts.GREEN_PLUS} MMPM SystemD service not active, nothing to do {mmpm.consts.GREEN_CHECK_MARK}')

    is_enabled = mmpm.utils.systemctl('is-enabled', ['mmpm.service'])

    if is_enabled.returncode == 0:
        mmpm.utils.plain_print(f'{mmpm.consts.GREEN_PLUS} Disabling MMPM SystemD service ')
        disabling = mmpm.utils.systemctl('disable', ['mmpm.service'])

        if disabling.returncode == 0:
            print(mmpm.consts.GREEN_CHECK_MARK)
        else:
            print(mmpm.consts.RED_X)
            mmpm.utils.error_msg('Failed to disable MMPM SystemD service. See `mmpm log` for details')
            mmpm.utils.log.error(f"{disabling.stdout.decode('utf-8')}\n{disabling.stderr.decode('utf-8')}")

    elif is_enabled.stdout.decode('utf-8') == DISABLED:
        print(f'{mmpm.consts.GREEN_PLUS} MMPM SystemD service not enabled, nothing to do {mmpm.consts.GREEN_CHECK_MARK}')

    is_active = mmpm.utils.systemctl('is-active', ['mmpm-webssh.service'])

    if is_active.returncode == 0:
        mmpm.utils.plain_print(f'{mmpm.consts.GREEN_PLUS} Stopping MMPM-WebSSH SystemD service ')
        stopping = mmpm.utils.systemctl('stop', ['mmpm-webssh.service'])

        if stopping.returncode == 0:
            print(mmpm.consts.GREEN_CHECK_MARK)
        else:
            print(mmpm.consts.RED_X)
            mmpm.utils.error_msg('Failed to stop MMPM-WebSSH SystemD service. See `mmpm log` for details')
            mmpm.utils.log.error(f"{stopping.stdout.decode('utf-8')}\n{stopping.stderr.decode('utf-8')}")

    elif is_active.stdout.decode('utf-8') == INACTIVE:
        print(f'{mmpm.consts.GREEN_PLUS} MMPM-WebSSH SystemD service not active, nothing to do {mmpm.consts.GREEN_CHECK_MARK}')

    is_enabled = mmpm.utils.systemctl('is-enabled', ['mmpm-webssh.service'])

    if is_enabled.returncode == 0:
        mmpm.utils.plain_print(f'{mmpm.consts.GREEN_PLUS} Disabling MMPM-WebSSH SystemD service ')
        disabling = mmpm.utils.systemctl('disable', ['mmpm-webssh.service'])

        if disabling.returncode == 0:
            print(mmpm.consts.GREEN_CHECK_MARK)
        else:
            print(mmpm.consts.RED_X)
            mmpm.utils.error_msg('Failed to disbale MMPM-WebSSH SystemD service. See `mmpm log` for details')
            mmpm.utils.log.error(f"{disabling.stdout.decode('utf-8')}\n{disabling.stderr.decode('utf-8')}")

    elif is_enabled.stdout.decode('utf-8') == DISABLED:
        print(f'{mmpm.consts.GREEN_PLUS} MMPM-WebSSH SystemD service not enabled, nothing to do {mmpm.consts.GREEN_CHECK_MARK}')

    mmpm.utils.plain_print(f'{mmpm.consts.GREEN_PLUS} Force removing NGINX and SystemD configs ')

    cmd: str = f"""
    sudo rm -f {mmpm.consts.MMPM_SYSTEMD_SERVICE_FILE};
    sudo rm -f {mmpm.consts.MMPM_WEBSSH_SYSTEMD_SERVICE_FILE};
    sudo rm -f {mmpm.consts.MMPM_NGINX_CONF_FILE};
    sudo rm -rf /var/www/mmpm;
    sudo rm -f /etc/nginx/sites-available/mmpm.conf;
    sudo rm -f /etc/nginx/sites-enabled/mmpm.conf;
    """

    print(mmpm.consts.GREEN_CHECK_MARK)

    os.system(cmd)

    mmpm.utils.plain_print(f'{mmpm.consts.GREEN_PLUS} Reloading SystemdD daemon ')
    daemon_reload = mmpm.utils.systemctl('daemon-reload')

    if daemon_reload.returncode != 0:
        print(mmpm.consts.RED_X)
        mmpm.utils.error_msg('Failed to reload SystemdD daemon. See `mmpm log` for details')
        mmpm.utils.log.error(daemon_reload.stderr.decode('utf-8'))
    else:
        print(mmpm.consts.GREEN_CHECK_MARK)

    mmpm.utils.plain_print(f'{mmpm.consts.GREEN_PLUS} Restarting NGINX SystemD service ')
    restart_nginx = mmpm.utils.systemctl('restart', ['nginx'])

    if restart_nginx.returncode != 0:
        print(mmpm.consts.RED_X)
        mmpm.utils.error_msg('Failed to restart NGINX SystemdD daemon. See `mmpm log` for details')
        mmpm.utils.log.error(restart_nginx.stderr.decode('utf-8'))
    else:
        print(mmpm.consts.GREEN_CHECK_MARK)

    print('MMPM GUI Removed!')


def install_magicmirror() -> bool:
    '''
    Installs MagicMirror. First checks if a MagicMirror installation can be
    found, and if one is found, prompts user to update the MagicMirror.
    Otherwise, searches for current version of NodeJS on the system. If one is
    found, the MagicMirror is then installed. If an old version of NodeJS is
    found, a newer version is installed before installing MagicMirror.

    Parameters:
        None

    Returns:
        bool: True upon succcess, False upon failure
    '''
    known_envs: List[str] = [env for env in get_available_upgrades() if env != 'mmpm']
    parent: str = mmpm.consts.HOME_DIR


    MMPM_MAGICMIRROR_ROOT: str = os.path.normpath(get_env(mmpm.consts.MMPM_MAGICMIRROR_ROOT_ENV))

    if os.path.exists(MMPM_MAGICMIRROR_ROOT):
        mmpm.utils.warning_msg(f'MagicMirror appears to be installed already in {os.getcwd()}. Please provide a new destination for the MagicMirror installation')
        try:
            parent = os.path.abspath(
                os.path.normpath(
                    mmpm.utils.assert_valid_input("Absolute path to new installation location: ",
                        forbidden_responses=known_envs,
                        reason='matches a known MagicMirror environment')
                )
            )
        except KeyboardInterrupt:
            print()
            sys.exit(0)
    else:
        print(f'{mmpm.consts.GREEN_PLUS} Installing MagicMirror')
    if mmpm.utils.prompt_user(f"Use '{parent}' as the parent directory of the new MagicMirror installation?"):
        pathlib.Path(parent).mkdir(parents=True, exist_ok=True)
        os.chdir(parent)
    else:
        sys.exit(0)

    if not shutil.which('curl'):
        mmpm.utils.fatal_msg("'curl' command not found. Please install 'curl', then re-run mmpm install --magicmirror")

    os.chdir(parent)
    print(mmpm.color.normal_cyan(f'Installing MagicMirror in {parent}/MagicMirror ...'))
    os.system('bash -c "$(curl -sL https://raw.githubusercontent.com/sdetweil/MagicMirror_scripts/master/raspberry.sh)"')
    return True


def remove_packages(installed_packages: Dict[str, List[MagicMirrorPackage]], packages_to_remove: List[str], assume_yes: bool = False) -> bool:
    '''
    Gathers list of modules currently installed in the ~/MagicMirror/modules
    directory, and removes each of the modules from the folder, if modules are
    currently installed. Otherwise, the user is shown an error message alerting
    them no modules are currently installed.

    Parameters:
        installed_packages (Dict[str, List[MagicMirrorPackage]]): List of dictionary of MagicMirror packages
        packages_to_remove (List[str]): List of package names to remove
        assume_yes (bool): if True, all prompts are assumed to have a response of yes from the user

    Returns:
        bool: True upon success, False upon failure
    '''

    cancelled_removal: List[str] = []
    marked_for_removal: List[str] = []

    MAGICMIRROR_MODULES_DIR: str = os.path.join(get_env(mmpm.consts.MMPM_MAGICMIRROR_ROOT_ENV), 'modules')

    package_dirs: List[str] = os.listdir(MAGICMIRROR_MODULES_DIR)

    try:
        for _, packages in installed_packages.items():
            for package in packages:
                dir_name = os.path.basename(package.directory)
                if dir_name in package_dirs and dir_name in packages_to_remove:
                    prompt: str = f'Would you like to remove {mmpm.color.normal_green(package.title)} ({package.directory})?'
                    if mmpm.utils.prompt_user(prompt, assume_yes=assume_yes):
                        marked_for_removal.append(dir_name)
                        mmpm.utils.log.info(f'User marked {dir_name} for removal')
                    else:
                        cancelled_removal.append(dir_name)
                        mmpm.utils.log.info(f'User chose not to remove {dir_name}')
    except KeyboardInterrupt:
        mmpm.utils.keyboard_interrupt_log()

    for title in packages_to_remove:
        if title not in marked_for_removal and title not in cancelled_removal:
            mmpm.utils.error_msg(f"'{title}' is not installed")
            mmpm.utils.log.info(f"User attemped to remove {title}, but no module named '{title}' was found in {MAGICMIRROR_MODULES_DIR}")

    for dir_name in marked_for_removal:
        shutil.rmtree(dir_name)
        print(f'{mmpm.consts.GREEN_PLUS} Removed {mmpm.color.normal_green(dir_name)} {mmpm.consts.GREEN_CHECK_MARK}')
        mmpm.utils.log.info(f'Removed {dir_name}')

    if marked_for_removal:
        print('Run `mmpm open --config` to delete associated configurations of any removed modules')

    return True


def load_packages(force_refresh: bool = False) -> Dict[str, List[MagicMirrorPackage]]:
    '''
    Reads in modules from the hidden database file  and checks if the file is
    out of date. If so, the modules are gathered again from the MagicMirror 3rd
    Party Modules wiki.

    Parameters:
        force_refresh (bool): Boolean flag to force refresh of the database

    Returns:
        packages (Dict[str, List[MagicMirrorPackage]]): dictionary of MagicMirror 3rd party modules
    '''

    packages: dict = {}

    db_file: str = mmpm.consts.MAGICMIRROR_3RD_PARTY_PACKAGES_DB_FILE
    db_exists: bool = os.path.exists(db_file) and bool(os.stat(db_file).st_size)
    ext_pkgs_file: str = mmpm.consts.MMPM_EXTERNAL_PACKAGES_FILE

    if db_exists:
        mmpm.utils.log.info(f'Backing up database file as {mmpm.consts.MAGICMIRROR_3RD_PARTY_PACKAGES_DB_FILE}.bak')

        shutil.copyfile(
            mmpm.consts.MAGICMIRROR_3RD_PARTY_PACKAGES_DB_FILE,
            f'{mmpm.consts.MAGICMIRROR_3RD_PARTY_PACKAGES_DB_FILE}.bak'
        )

        mmpm.utils.log.info('Back up of database complete')

    # if the database has expired, or doesn't exist, get a new one
    if force_refresh or not db_exists:
        mmpm.utils.plain_print(
            f"{mmpm.consts.GREEN_PLUS} {'Refreshing' if db_exists else 'Initializing'} MagicMirror 3rd party packages database "
        )

        packages = retrieve_packages()

        if not packages:
            print(mmpm.consts.RED_X)
            mmpm.utils.error_msg(f'Failed to retrieve packages from {mmpm.consts.MAGICMIRROR_MODULES_URL}. Please check your internet connection.')

        # save the new database
        else:
            with open(db_file, 'w') as db:
                json.dump(packages, db, default=lambda pkg: pkg.serialize())

            print(mmpm.consts.GREEN_CHECK_MARK)

    if not packages and db_exists:
        with open(db_file, 'r') as db:
            packages = json.load(db)

            for category in packages:
                packages[category] = mmpm.utils.list_of_dict_to_list_of_magicmirror_packages(packages[category])

    if packages and os.path.exists(ext_pkgs_file) and bool(os.stat(ext_pkgs_file).st_size):
        packages.update(**load_external_packages())

    return packages


def load_external_packages() -> Dict[str, List[MagicMirrorPackage]]:
    '''
    Extracts the external packages from the JSON files stored in
    ~/.config/mmpm/mmpm-external-packages.json

    If no data is found, an empty dictionary is returned

    Parameters:
        None

    Returns:
        external_packages (Dict[str, List[MagicMirrorPackage]]): the list of manually added MagicMirror packages
    '''
    external_packages: List[MagicMirrorPackage] = []

    if bool(os.stat(mmpm.consts.MMPM_EXTERNAL_PACKAGES_FILE).st_size):
        try:
            with open(mmpm.consts.MMPM_EXTERNAL_PACKAGES_FILE, 'r') as ext_pkgs:
                external_packages = mmpm.utils.list_of_dict_to_list_of_magicmirror_packages(json.load(ext_pkgs)[mmpm.consts.EXTERNAL_PACKAGES])
        except Exception:
            message = f'Failed to load data from {mmpm.consts.MMPM_EXTERNAL_PACKAGES_FILE}. Please examine the file, as it may be malformed and required manual corrective action.'
            mmpm.utils.warning_msg(message)
    else:
        with open(mmpm.consts.MMPM_EXTERNAL_PACKAGES_FILE, 'w') as ext_pkgs:
            json.dump({mmpm.consts.EXTERNAL_PACKAGES: external_packages}, ext_pkgs)

    return {mmpm.consts.EXTERNAL_PACKAGES: external_packages}


def retrieve_packages() -> Dict[str, List[MagicMirrorPackage]]:
    '''
    Scrapes the MagicMirror 3rd Party Wiki for all packages listed by community members

    Parameters:
        None

    Returns:
        packages (Dict[str, List[MagicMirrorPackage]]): dictionary of MagicMirror 3rd party modules
    '''

    packages: Dict[str, List[MagicMirrorPackage]] = defaultdict(list)
    response: requests.Response = requests.Response()

    try:
        response = requests.get(mmpm.consts.MAGICMIRROR_MODULES_URL)
    except requests.exceptions.RequestException:
        print(mmpm.consts.RED_X)
        mmpm.utils.fatal_msg('Unable to retrieve MagicMirror modules. Is your internet connection up?')
        return {}

    from bs4 import BeautifulSoup
    soup = BeautifulSoup(response.text, 'html.parser')
    table_soup: list = soup.find_all('table')
    category_soup = soup.find_all(attrs={'class': 'markdown-body'})
    categories_soup = category_soup[0].find_all('h3')
    del categories_soup[0] # the General Advice section

    # the last entry of the html element contents contains the actual category name
    categories: list = [category.contents[-1] for category in categories_soup]

    # the first index is a row that literally says 'Title' 'Author' 'Description'
    tr_soup: list = [table.find_all('tr')[1:] for table in table_soup]

    for index, row in enumerate(tr_soup):
        for column_number, _ in enumerate(row):
            td_soup: list = tr_soup[index][column_number].find_all('td')

            title: str = mmpm.consts.NOT_AVAILABLE
            repo: str = mmpm.consts.NOT_AVAILABLE
            author: str = mmpm.consts.NOT_AVAILABLE
            desc: str = mmpm.consts.NOT_AVAILABLE

            # should look into a way of simplifying this more, but it works for now. So, if it ain't broke ...
            for idx, _ in enumerate(td_soup):
                # the first index is the title information
                if idx == 0:
                    title = mmpm.utils.sanitize_name(td_soup[idx].contents[0].contents[0])
                    anchor_tag = td_soup[idx].find_all('a')[0]
                    repo = str(anchor_tag['href']) if anchor_tag.has_attr('href') else mmpm.consts.NOT_AVAILABLE

                # the second index is the author information
                elif idx == 1:
                    # all because some people want to get fancy and embed anchor tags
                    author_block = td_soup[idx].contents

                    if author_block:
                        author = str()

                    for name in author_block:
                        if type(name).__name__ == 'NavigableString':
                            author += f'{name.strip()} '
                        elif type(name).__name__ == 'Tag':
                            author += f'{name.contents[0].strip()} '

                # the final index is the description information
                else:
                    descrption_block = td_soup[idx].contents

                    if descrption_block:
                        desc = str()

                    # some people embed other html elements in here, so they need to be parsed out
                    for desciption in descrption_block:
                        if type(desciption).__name__ == 'Tag':
                            for content in desciption:
                                desc += content.string
                        else:
                            desc += desciption.string

            # this is not very efficient, but it rarely runs, so it'll do for now
            if title != mmpm.consts.MMPM:
                packages[categories[index]].append(
                    MagicMirrorPackage(
                        title=title.strip(),
                        author=author.strip(),
                        description=desc.strip(),
                        repository=repo.strip()
                    )
                )

    return packages


def display_categories(packages: Dict[str, List[MagicMirrorPackage]], title_only: bool = False) -> None:
    '''
    Prints module category names and the total number of modules in one of two
    formats. The default is similar to the Debian apt package manager, and the
    prettified table alternative

    Parameters:
        packages (Dict[str, List[MagicMirrorPackage]]): list of dictionaries containing category names and module count

    Returns:
        None
    '''

    categories: List[dict] = [
        {
            mmpm.consts.CATEGORY: key,
            mmpm.consts.PACKAGES: len(packages[key])
        } for key in packages
    ]

    if title_only:
        for category in categories:
            print(category[mmpm.consts.CATEGORY])
        return

    for category in categories:
        print(
            mmpm.color.normal_green(category[mmpm.consts.CATEGORY]),
            f'\n  Packages: {category[mmpm.consts.PACKAGES]}\n'
        )


def display_packages(packages: Dict[str, List[MagicMirrorPackage]], title_only: bool = False, include_path: bool = False) -> None:
    '''
    Depending on the user flags passed in from the command line, either all
    existing packages may be displayed, or the names of all categories of
    packages may be displayed.

    Parameters:
        packages (Dict[str, List[MagicMirrorPackage]]): dictionary of MagicMirror 3rd party packages
        title_only (bool): boolean flag to show only the title of the given packages
        include_path (bool): boolean flag to show the installation path of the given packages. Used only when displaying installed packages

    Returns:
        None
    '''
    format_description = lambda desc: desc[:MAX_LENGTH] + '...' if len(desc) > MAX_LENGTH else desc
    MAX_LENGTH: int = 120

    if title_only:
        _print_ = lambda package: print(package.title)

    elif include_path:
        _print_ = lambda package: print(
            mmpm.color.normal_green(f'{package.title}'),
            (f'\n  Directory: {package.directory}'),
            (f"\n  {format_description(package.description)}\n")
        )

    else:
        _print_ = lambda package: print(
            mmpm.color.normal_green(f'{package.title}'),
            (f"\n  {format_description(package.description)}\n")
        )

    for _, _packages in packages.items():
        for _, package in enumerate(_packages):
            _print_(package)


def display_available_upgrades() -> None:
    '''
    Based on the current environment, available upgrades for packages, and
    MagicMirror will be displayed. The status of upgrades available for MMPM is
    static, regardless of the environment. The available upgrades are read from
    a file, `~/.config/mmpm/mmpm-available-upgrades.json`, which is updated
    after running `mmpm update`

    Parameters:
        None

    Returns:
        None
    '''
    MMPM_MAGICMIRROR_ROOT: str = os.path.normpath(get_env(mmpm.consts.MMPM_MAGICMIRROR_ROOT_ENV))

    cyan_application: str = f"{mmpm.color.normal_cyan('application')}"
    cyan_package: str = f"{mmpm.color.normal_cyan('package')}"

    upgrades_available: bool = False
    upgrades = get_available_upgrades()

    if upgrades[MMPM_MAGICMIRROR_ROOT][mmpm.consts.PACKAGES]:
        for package in upgrades[MMPM_MAGICMIRROR_ROOT][mmpm.consts.PACKAGES]:
            print(mmpm.color.normal_green(package.title), f'[{cyan_package}]')
            upgrades_available = True

    if upgrades[mmpm.consts.MMPM]:
        upgrades_available = True
        print(f'{mmpm.color.normal_green(mmpm.consts.MMPM)} [{cyan_application}]')

    if upgrades[MMPM_MAGICMIRROR_ROOT][mmpm.consts.MAGICMIRROR]:
        upgrades_available = True
        print(f'{mmpm.color.normal_green(mmpm.consts.MAGICMIRROR)} [{cyan_application}]')

    if upgrades_available:
        print('Run `mmpm upgrade` to upgrade available packages/applications')
    else:
        print(f'No upgrades available {mmpm.consts.YELLOW_X}')


def get_available_upgrades() -> dict:
    '''
    Parses the mmpm-available-upgrades.json file, and ensures the contents are
    valid. If the contents are malformed, the file is reset.

    Parameters:
        None

    Returns:
        available_upgrades (dict): a dictionary containg the upgrades available
                                   for every MagicMirror environment encountered

    '''
    MMPM_MAGICMIRROR_ROOT: str = os.path.normpath(get_env(mmpm.consts.MMPM_MAGICMIRROR_ROOT_ENV))

    reset_file: bool = False
    add_key: bool = False

    with open(mmpm.consts.MMPM_AVAILABLE_UPGRADES_FILE, 'r') as available_upgrades:
        try:
            upgrades: dict = json.load(available_upgrades)
            upgrades[MMPM_MAGICMIRROR_ROOT][mmpm.consts.PACKAGES] = mmpm.utils.list_of_dict_to_list_of_magicmirror_packages(
                upgrades[MMPM_MAGICMIRROR_ROOT][mmpm.consts.PACKAGES]
            )
        except json.JSONDecodeError:
            reset_file = True
        except KeyError:
            add_key = True

    if reset_file:
        with open(mmpm.consts.MMPM_AVAILABLE_UPGRADES_FILE, 'w') as available_upgrades:
            upgrades = {mmpm.consts.MMPM: False, MMPM_MAGICMIRROR_ROOT: {mmpm.consts.PACKAGES: [], mmpm.consts.MAGICMIRROR: False}}
            json.dump(upgrades, available_upgrades)

    elif add_key:
        with open(mmpm.consts.MMPM_AVAILABLE_UPGRADES_FILE, 'w') as available_upgrades:
            upgrades[MMPM_MAGICMIRROR_ROOT] = {mmpm.consts.PACKAGES: [], mmpm.consts.MAGICMIRROR: False}
            json.dump(upgrades, available_upgrades)

    return upgrades


def get_installed_packages(packages: Dict[str, List[MagicMirrorPackage]]) -> Dict[str, List[MagicMirrorPackage]]:
    '''
    Scans the list <MMPM_MAGICMIRROR_ROOT>/modules directory, and compares
    against the known packages from the MagicMirror 3rd Party Wiki. Returns a
    dictionary of all found packages

    Parameters:
        packages (Dict[str, List[MagicMirrorPackage]]): Dictionary of MagicMirror packages

    Returns:
        installed_modules (Dict[str, List[MagicMirrorPackage]]): Dictionary of installed MagicMirror packages
    '''

    package_dirs: List[str] = mmpm.utils.get_existing_package_directories()

    if not package_dirs:
        mmpm.utils.env_variables_error_msg('Failed to find MagicMirror root directory.')
        return {}

    MAGICMIRROR_MODULES_DIR: str = os.path.join(get_env(mmpm.consts.MMPM_MAGICMIRROR_ROOT_ENV), 'modules')

    os.chdir(MAGICMIRROR_MODULES_DIR)

    installed_packages: Dict[str, List[MagicMirrorPackage]] = {}
    packages_found: Dict[str, List[MagicMirrorPackage]] = {mmpm.consts.PACKAGES: []}

    for package_dir in package_dirs:
        if not os.path.isdir(package_dir) or not os.path.exists(os.path.join(os.getcwd(), package_dir, '.git')):
            continue

        try:
            os.chdir(os.path.join(MAGICMIRROR_MODULES_DIR, package_dir))

            error_code, remote_origin_url, stderr = mmpm.utils.run_cmd(
                ['git', 'config', '--get', 'remote.origin.url'],
                progress=False
            )

            if error_code:
                mmpm.utils.error_msg(f'Unable to communicate with git server to retrieve information about {package_dir}')
                continue

            error_code, project_name, stderr = mmpm.utils.run_cmd(
                ['basename', remote_origin_url.strip(), '.git'],
                progress=False
            )

            if error_code:
                mmpm.utils.error_msg(f'Unable to determine repository origin for {project_name}')
                continue

            packages_found[mmpm.consts.PACKAGES].append(
                MagicMirrorPackage(
                    title=project_name.strip(),
                    repository=remote_origin_url.strip(),
                    directory=os.getcwd()
                )
            )

        except Exception:
            mmpm.utils.error_msg(stderr)

        finally:
            os.chdir('..')

    for category, package_names in packages.items():
        installed_packages.setdefault(category, [])

        for package in package_names:
            for package_found in packages_found[mmpm.consts.PACKAGES]:
                if package.repository == package_found.repository:
                    package.directory = package_found.directory
                    installed_packages[category].append(package)

    return installed_packages


def add_external_package(title: str = None, author: str = None, repo: str = None, description: str = None) -> str:
    '''
    Adds an external source for user to install a module from. This may be a
    private git repo, or a specific branch of a public repo. All modules added
    in this manner will be added to the 'External Module Sources' category.
    These sources are stored in ~/.config/mmpm/mmpm-external-packages.json

    Parameters:
        title (str): External source title
        author (str): External source author
        repo (str): External source repo url
        description (str): External source description

    Returns:
        (bool): Upon success, a True result is returned
    '''
    try:
        if not title:
            title = mmpm.utils.assert_valid_input('Title: ')
        else:
            print(f'Title: {title}')

        if not author:
            author = mmpm.utils.assert_valid_input('Author: ')
        else:
            print(f'Author: {author}')

        if not repo:
            repo = mmpm.utils.assert_valid_input('Repository: ')
        else:
            print(f'Repository: {repo}')

        if not description:
            description = mmpm.utils.assert_valid_input('Description: ')
        else:
            print(f'Description: {description}')

    except KeyboardInterrupt:
        mmpm.utils.keyboard_interrupt_log()

    external_package = MagicMirrorPackage(title=title, repository=repo, author=author, description=description)

    try:
        if os.path.exists(mmpm.consts.MMPM_EXTERNAL_PACKAGES_FILE) and os.stat(mmpm.consts.MMPM_EXTERNAL_PACKAGES_FILE).st_size:
            config: dict = {}

            with open(mmpm.consts.MMPM_EXTERNAL_PACKAGES_FILE, 'r') as mmpm_ext_srcs:
                config[mmpm.consts.EXTERNAL_PACKAGES] = mmpm.utils.list_of_dict_to_list_of_magicmirror_packages(json.load(mmpm_ext_srcs)[mmpm.consts.EXTERNAL_PACKAGES])

            with open(mmpm.consts.MMPM_EXTERNAL_PACKAGES_FILE, 'w') as mmpm_ext_srcs:
                config[mmpm.consts.EXTERNAL_PACKAGES].append(external_package)
                json.dump(config, mmpm_ext_srcs, default=lambda pkg: pkg.serialize())
        else:
            # if file didn't exist previously, or it was empty, this is the first external package that's been added
            with open(mmpm.consts.MMPM_EXTERNAL_PACKAGES_FILE, 'w') as mmpm_ext_srcs:
                json.dump({mmpm.consts.EXTERNAL_PACKAGES: [external_package]}, mmpm_ext_srcs, default=lambda pkg: pkg.serialize())

        print(mmpm.color.normal_green(f"\nSuccessfully added {title} to '{mmpm.consts.EXTERNAL_PACKAGES}'\n"))

    except IOError as error:
        mmpm.utils.error_msg('Failed to save external module')
        return str(error)

    return ''


def remove_external_package_source(titles: List[str] = None, assume_yes: bool = False) -> bool:
    '''
    Allows user to remove an External Package from the data saved in
    ~/.config/mmpm/mmpm-external-packages.json

    Parameters:
        titles (List[str]): External source titles
        assume_yes (bool): if True, assume yes for user response, and do not display prompt

    Returns:
        success (bool): True on success, False on error
    '''

    if not os.path.exists(mmpm.consts.MMPM_EXTERNAL_PACKAGES_FILE):
        mmpm.utils.fatal_msg(f'{mmpm.consts.MMPM_EXTERNAL_PACKAGES_FILE} does not appear to exist')

    elif not os.stat(mmpm.consts.MMPM_EXTERNAL_PACKAGES_FILE).st_size:
        mmpm.utils.fatal_msg(f'{mmpm.consts.MMPM_EXTERNAL_PACKAGES_FILE} is empty')

    ext_packages: Dict[str, List[MagicMirrorPackage]] = {}
    marked_for_removal: List[MagicMirrorPackage] = []
    cancelled_removal: List[MagicMirrorPackage] = []

    with open(mmpm.consts.MMPM_EXTERNAL_PACKAGES_FILE, 'r') as mmpm_ext_srcs:
        ext_packages[mmpm.consts.EXTERNAL_PACKAGES] = mmpm.utils.list_of_dict_to_list_of_magicmirror_packages(json.load(mmpm_ext_srcs)[mmpm.consts.EXTERNAL_PACKAGES])

    if not ext_packages[mmpm.consts.EXTERNAL_PACKAGES]:
        mmpm.utils.fatal_msg('No external packages found in database')

    for title in titles:
        for package in ext_packages[mmpm.consts.EXTERNAL_PACKAGES]:
            if package.title == title:
                prompt: str = f'Would you like to remove {mmpm.color.normal_green(title)} ({package.repository}) from the MMPM/MagicMirror local database?'
                if mmpm.utils.prompt_user(prompt, assume_yes=assume_yes):
                    marked_for_removal.append(package)
                else:
                    cancelled_removal.append(package)

    if not marked_for_removal and not cancelled_removal:
        mmpm.utils.error_msg('No external sources found matching provided query')
        return False

    for package in marked_for_removal:
        ext_packages[mmpm.consts.EXTERNAL_PACKAGES].remove(package)
        print(f'Removed {package.title} ({package.repository}) {mmpm.consts.GREEN_CHECK_MARK}')

    # if the error_msg was triggered, there's no need to even bother writing back to the file
    with open(mmpm.consts.MMPM_EXTERNAL_PACKAGES_FILE, 'w') as mmpm_ext_srcs:
        json.dump(ext_packages, mmpm_ext_srcs, default=lambda pkg: pkg.serialize())

    return True


def display_magicmirror_modules_status() -> None:
    '''
    Parses the MagicMirror config file for the modules listed, and reports
    which modules are currently enabled. A module is considered disabled if the
    module explictly contains a 'disabled' flag with a 'true' value. Otherwise,
    the module is considered enabled.

    Parameters:
        None

    Returns:
        None
    '''

    import threading

    stop_thread_event = threading.Event()
    client = mmpm.utils.socketio_client_factory()

    countdown_thread = threading.Thread(
        target=mmpm.utils.background_timer_thread,
        args=(stop_thread_event, "stop", client)
    )

    MMPM_MAGICMIRROR_URI: str = mmpm.utils.get_env(mmpm.consts.MMPM_MAGICMIRROR_URI_ENV)

    @client.on('connect', namespace=mmpm.consts.MMPM_SOCKETIO_NAMESPACE)
    def connect(): # pylint: disable=unused-variable
        mmpm.utils.log.info('connected to MagicMirror websocket')
        client.emit('FROM_MMPM_APP_get_active_modules', namespace=mmpm.consts.MMPM_SOCKETIO_NAMESPACE, data=None)
        mmpm.utils.log.info('emitted request for active modules to MMPM module')


    @client.event
    def connect_error(): # pylint: disable=unused-variable
        mmpm.utils.error_msg('Failed to connect to MagicMirror websocket. Is the MMPM_MAGICMIRROR_URI environment variable set properly?')


    @client.on('disconnect', namespace=mmpm.consts.MMPM_SOCKETIO_NAMESPACE)
    def disconnect(): # pylint: disable=unused-variable
        mmpm.utils.log.info('disconnected from MagicMirror websocket')


    @client.on('ACTIVE_MODULES', namespace=mmpm.consts.MMPM_SOCKETIO_NAMESPACE)
    def active_modules(data): # pylint: disable=unused-variable
        mmpm.utils.log.info('received active modules from MMPM MagicMirror module')
        stop_thread_event.set()

        if not data:
            print(mmpm.consts.RED_X)
            mmpm.utils.error_msg('No data was received from the MagicMirror websocket. Is the MMPM_MAGICMIRROR_URI environment variable set properly?')
        else:
            print(mmpm.consts.GREEN_CHECK_MARK)

        # on rare occasions, the result is sent back twice, I suppose due to timing issues
        unique_data = [json_data for index, json_data in enumerate(data) if json_data not in data[index + 1:]]

        for module in unique_data:
            print(f"{mmpm.color.normal_green(module['name'])}\n  hidden: {'true' if module['hidden'] else 'false'}\n")

        mmpm.utils.socketio_client_disconnect(client)
        countdown_thread.join()

    mmpm.utils.log.info(f"attempting to connect to '{mmpm.consts.MMPM_SOCKETIO_NAMESPACE}' namespace within MagicMirror websocket")
    mmpm.utils.plain_print(f'{mmpm.consts.GREEN_PLUS} Sending request to MagicMirror for active modules ')

    try:
        countdown_thread.start()
        client.connect(MMPM_MAGICMIRROR_URI, namespaces=[mmpm.consts.MMPM_SOCKETIO_NAMESPACE])
    except (OSError, BrokenPipeError) as error:
        mmpm.utils.log.warning(str(error))



def hide_magicmirror_modules(modules_to_hide: List[str]):
    '''
    Creates a connection to the websocket opened by MagicMirror, and through
    the MMPM module, the provided module names are looked up, and hidden.
    If the module is already hidden, the display doesn't change.

    Parameters:
        modules_to_hide (List[str]): the names of the modules to make visible

    Returns:
        None
    '''

    import threading

    stop_thread_event = threading.Event()
    client = mmpm.utils.socketio_client_factory()

    countdown_thread = threading.Thread(
        target=mmpm.utils.background_timer_thread,
        args=(stop_thread_event, "stop", client)
    )

    MMPM_MAGICMIRROR_URI: str = mmpm.utils.get_env(mmpm.consts.MMPM_MAGICMIRROR_URI_ENV)

    if mmpm.consts.MMPM in modules_to_hide:
        mmpm.utils.warning_msg('MMPM cannot not be hiddden. This will prevent MMPM from communicating with the MagicMirror websocket.')
        modules_to_hide.remove(mmpm.consts.MMPM)

    if not modules_to_hide:
        return

    @client.on('connect', namespace=mmpm.consts.MMPM_SOCKETIO_NAMESPACE)
    def connect(): # pylint: disable=unused-variable
        mmpm.utils.log.info('connected to MagicMirror websocket')
        client.emit('FROM_MMPM_APP_hide_modules', namespace=mmpm.consts.MMPM_SOCKETIO_NAMESPACE, data=modules_to_hide)
        mmpm.utils.log.info('emitted request to hide modules to MMPM module')


    @client.event
    def connect_error(): # pylint: disable=unused-variable
        mmpm.utils.error_msg('Failed to connect to MagicMirror websocket. Is the MMPM_MAGICMIRROR_URI environment variable set properly?')


    @client.on('disconnect', namespace=mmpm.consts.MMPM_SOCKETIO_NAMESPACE)
    def disconnect(): # pylint: disable=unused-variable
        mmpm.utils.log.info('disconnected from MagicMirror websocket')


    @client.on('MODULES_HIDDEN', namespace=mmpm.consts.MMPM_SOCKETIO_NAMESPACE)
    def modules_hidden(data): # pylint: disable=unused-variable
        mmpm.utils.log.info('received hidden modules from MMPM MagicMirror module')
        stop_thread_event.set()

        if not data:
            print(mmpm.consts.RED_X)
            mmpm.utils.error_msg('Unable to find provided module(s)')
        elif data['fails']:
            print(mmpm.consts.RED_X)
            # on rare occasions, the result is sent back twice, I suppose due to timing issues
            fails: set = set(data['fails'])
            mmpm.utils.error_msg(f"Failed to hide {fails}. Is the name of the each module spelled correctly?")
        else:
            print(mmpm.consts.GREEN_CHECK_MARK)

        mmpm.utils.socketio_client_disconnect(client)
        countdown_thread.join()

    mmpm.utils.log.info(f"attempting to connect to '{mmpm.consts.MMPM_SOCKETIO_NAMESPACE}' namespace within MagicMirror websocket")
    mmpm.utils.plain_print(f'{mmpm.consts.GREEN_PLUS} Sending request to MagicMirror to hide {modules_to_hide} ')

    try:
        countdown_thread.start()
        client.connect(MMPM_MAGICMIRROR_URI, namespaces=[mmpm.consts.MMPM_SOCKETIO_NAMESPACE])
    except (OSError, BrokenPipeError) as error:
        mmpm.utils.log.warning(str(error))


def show_magicmirror_modules(modules_to_show: List[str]) -> None:
    '''
    Creates a connection to the websocket opened by MagicMirror, and through
    the MMPM module, the provided module names are looked up, and made visible.
    If the module is already visible, the display doesn't change.

    Parameters:
        modules_to_show (List[str]): the names of the modules to make visible

    Returns:
        None
    '''

    import threading

    stop_thread_event = threading.Event()
    client = mmpm.utils.socketio_client_factory()

    countdown_thread = threading.Thread(
        target=mmpm.utils.background_timer_thread,
        args=(stop_thread_event, "stop", client)
    )

    MMPM_MAGICMIRROR_URI: str = mmpm.utils.get_env(mmpm.consts.MMPM_MAGICMIRROR_URI_ENV)

    if mmpm.consts.MMPM in modules_to_show:
        mmpm.utils.warning_msg('Disregarding the MMPM module as an argument. MMPM must remain visible at all times on MagicMirror.')
        modules_to_show.remove(mmpm.consts.MMPM)

    if not modules_to_show:
        return

    @client.on('connect', namespace=mmpm.consts.MMPM_SOCKETIO_NAMESPACE)
    def connect(): # pylint: disable=unused-variable
        mmpm.utils.log.info('connected to MagicMirror websocket')
        client.emit('FROM_MMPM_APP_show_modules', namespace=mmpm.consts.MMPM_SOCKETIO_NAMESPACE, data=modules_to_show)
        mmpm.utils.log.info('emitted request for show modules to MMPM module')


    @client.event
    def connect_error(): # pylint: disable=unused-variable
        mmpm.utils.error_msg('Failed to connect to MagicMirror websocket. Is the MMPM_MAGICMIRROR_URI environment variable set properly?')


    @client.on('disconnect', namespace=mmpm.consts.MMPM_SOCKETIO_NAMESPACE)
    def disconnect(): # pylint: disable=unused-variable
        mmpm.utils.log.info('disconnected from MagicMirror websocket')


    @client.on('MODULES_SHOWN', namespace=mmpm.consts.MMPM_SOCKETIO_NAMESPACE)
    def modules_shown(data): # pylint: disable=unused-variable
        mmpm.utils.log.info('received active modules from MMPM MagicMirror module')
        stop_thread_event.set()

        if not data:
            print(mmpm.consts.RED_X)
            mmpm.utils.error_msg('No data was received from the MagicMirror websocket. Is the MMPM_MAGICMIRROR_URI environment variable set?')
        elif data['fails']:
            print(mmpm.consts.RED_X)
            fails: set = set(data['fails'])
            mmpm.utils.error_msg(f"Failed to show: {fails}. Is the name of the each module spelled correctly?")
        else:
            print(mmpm.consts.GREEN_CHECK_MARK)

        mmpm.utils.socketio_client_disconnect(client)
        countdown_thread.join()

    mmpm.utils.log.info(f"attempting to connect to '{mmpm.consts.MMPM_SOCKETIO_NAMESPACE}' namespace within MagicMirror websocket")
    mmpm.utils.plain_print(f'{mmpm.consts.GREEN_PLUS} Sending request to MagicMirror to show {modules_to_show} ')

    try:
        countdown_thread.start()
        client.connect(MMPM_MAGICMIRROR_URI, namespaces=[mmpm.consts.MMPM_SOCKETIO_NAMESPACE])
    except (OSError, BrokenPipeError) as error:
        mmpm.utils.log.warning(str(error))


def get_web_interface_url() -> str:
    '''
    Parses the MMPM nginx conf file for the port number assigned to the web
    interface, and returns a string containing containing the host IP and
    assigned port.

    Parameters:
        None

    Returns:
        str: The URL of the MMPM web interface
    '''

    if not os.path.exists(mmpm.consts.MMPM_NGINX_CONF_FILE):
        mmpm.utils.fatal_msg('The MMPM NGINX configuration file does not appear to exist. Is the GUI installed?')

    # this value needs to be retrieved dynamically in case the user modifies the nginx conf
    with open(mmpm.consts.MMPM_NGINX_CONF_FILE, 'r') as conf:
        mmpm_conf = conf.read()

    try:
        from re import findall
        port: str = findall(r"listen\s?\d+", mmpm_conf)[0].split()[1]
    except IndexError:
        mmpm.utils.fatal_msg('Unable to retrieve the port number of the MMPM web interface')

    from socket import gethostname, gethostbyname
    return f'http://{gethostbyname(gethostname())}:{port}'


def stop_magicmirror() -> bool:
    '''
    Stops MagicMirror using pm2, if found, otherwise the associated
    processes are killed

    Parameters:
       None

    Returns:
        success (bool): True if successful, False if failure
    '''

    process: str = ''
    command: List[str] = []

    MMPM_MAGICMIRROR_PM2_PROCESS_NAME: str = get_env(mmpm.consts.MMPM_MAGICMIRROR_PM2_PROCESS_NAME_ENV)
    MMPM_MAGICMIRROR_DOCKER_COMPOSE_FILE: str = get_env(mmpm.consts.MMPM_MAGICMIRROR_DOCKER_COMPOSE_FILE_ENV)

    if MMPM_MAGICMIRROR_DOCKER_COMPOSE_FILE:
        mmpm.utils.log.info(f'docker-compose file set as {MMPM_MAGICMIRROR_DOCKER_COMPOSE_FILE}')

    if MMPM_MAGICMIRROR_PM2_PROCESS_NAME:
        mmpm.utils.log.info(f'pm2 process set as {MMPM_MAGICMIRROR_DOCKER_COMPOSE_FILE}')

    if shutil.which('pm2') and MMPM_MAGICMIRROR_PM2_PROCESS_NAME:
        command = ['pm2', 'stop', MMPM_MAGICMIRROR_PM2_PROCESS_NAME]
        process = 'pm2'

    elif shutil.which('docker-compose') and MMPM_MAGICMIRROR_DOCKER_COMPOSE_FILE:
        command = ['docker-compose', '-f', MMPM_MAGICMIRROR_DOCKER_COMPOSE_FILE, 'stop']
        process = 'docker-compose'

    if command and process:
        mmpm.utils.plain_print(f"{mmpm.consts.GREEN_PLUS} stopping MagicMirror using {command[0]} ")
        mmpm.utils.log.info(f"Using '{process}' to stop MagicMirror")
        # pm2 and docker-compose cause the output to flip
        error_code, stderr, _ = mmpm.utils.run_cmd(command, progress=False)

        if error_code:
            print(mmpm.consts.RED_X)
            mmpm.utils.env_variables_error_msg(stderr.strip())
            return False

        mmpm.utils.log.info(f"stopped MagicMirror using '{process}'")
        print(mmpm.consts.GREEN_CHECK_MARK)
        return True

    mmpm.utils.kill_magicmirror_processes()
    return True


def start_magicmirror() -> bool:
    '''
    Launches MagicMirror using pm2, if found, otherwise a 'npm start' is run as
    a background process

    Parameters:
       None

    Returns:
        None
    '''
    mmpm.utils.log.info('Starting MagicMirror')

    process: str = ''
    command: List[str] = []

    MMPM_MAGICMIRROR_PM2_PROCESS_NAME: str = get_env(mmpm.consts.MMPM_MAGICMIRROR_PM2_PROCESS_NAME_ENV)
    MMPM_MAGICMIRROR_DOCKER_COMPOSE_FILE: str = get_env(mmpm.consts.MMPM_MAGICMIRROR_DOCKER_COMPOSE_FILE_ENV)

    if MMPM_MAGICMIRROR_DOCKER_COMPOSE_FILE:
        mmpm.utils.log.info(f'docker-compose file set as {MMPM_MAGICMIRROR_DOCKER_COMPOSE_FILE}')

    if MMPM_MAGICMIRROR_PM2_PROCESS_NAME:
        mmpm.utils.log.info(f'pm2 process set as {MMPM_MAGICMIRROR_DOCKER_COMPOSE_FILE}')

    if shutil.which('pm2') and MMPM_MAGICMIRROR_PM2_PROCESS_NAME:
        command = ['pm2', 'start', MMPM_MAGICMIRROR_PM2_PROCESS_NAME]
        process = 'pm2'

    elif shutil.which('docker-compose') and MMPM_MAGICMIRROR_DOCKER_COMPOSE_FILE:
        command = ['docker-compose', '-f', MMPM_MAGICMIRROR_DOCKER_COMPOSE_FILE, 'up', '-d']
        process = 'docker-compose'

    if command and process:
        mmpm.utils.plain_print(f"{mmpm.consts.GREEN_PLUS} starting MagicMirror using {command[0]} ")
        mmpm.utils.log.info(f"Using '{process}' to start MagicMirror")
        error_code, stderr, _ = mmpm.utils.run_cmd(command, progress=False)

        if error_code:
            print(mmpm.consts.RED_X)
            mmpm.utils.env_variables_error_msg(stderr.strip())
            return False

        mmpm.utils.log.info(f"started MagicMirror using '{process}'")
        print(mmpm.consts.GREEN_CHECK_MARK)
        return True

    MMPM_MAGICMIRROR_ROOT: str = os.path.normpath(get_env(mmpm.consts.MMPM_MAGICMIRROR_ROOT_ENV))

    os.chdir(MMPM_MAGICMIRROR_ROOT)
    mmpm.utils.log.info("Running 'npm start' in the background")

    mmpm.utils.plain_print(f'{mmpm.consts.GREEN_PLUS} npm start ')
    os.system('npm start &')
    print(mmpm.consts.GREEN_CHECK_MARK)
    mmpm.utils.log.info("Using 'npm start' to start MagicMirror. Stdout/stderr capturing not possible in this case")
    return True


def restart_magicmirror() -> bool:
    '''
    Restarts MagicMirror using pm2, if found, otherwise the associated
    processes are killed and 'npm start' is re-run a background process

    Parameters:
       None

    Returns:
        None
    '''

    process: str = ''
    command: List[str] = []

    MMPM_MAGICMIRROR_PM2_PROCESS_NAME: str = get_env(mmpm.consts.MMPM_MAGICMIRROR_PM2_PROCESS_NAME_ENV)
    MMPM_MAGICMIRROR_DOCKER_COMPOSE_FILE: str = get_env(mmpm.consts.MMPM_MAGICMIRROR_DOCKER_COMPOSE_FILE_ENV)

    if MMPM_MAGICMIRROR_DOCKER_COMPOSE_FILE:
        mmpm.utils.log.info(f'docker-compose file set as {MMPM_MAGICMIRROR_DOCKER_COMPOSE_FILE}')

    if MMPM_MAGICMIRROR_PM2_PROCESS_NAME:
        mmpm.utils.log.info(f'pm2 process set as {MMPM_MAGICMIRROR_DOCKER_COMPOSE_FILE}')

    if shutil.which('pm2') and MMPM_MAGICMIRROR_PM2_PROCESS_NAME:
        command = ['pm2', 'restart', MMPM_MAGICMIRROR_PM2_PROCESS_NAME]
        process = 'pm2'

    elif shutil.which('docker-compose') and MMPM_MAGICMIRROR_DOCKER_COMPOSE_FILE:
        command = ['docker-compose', '-f', MMPM_MAGICMIRROR_DOCKER_COMPOSE_FILE, 'restart']
        process = 'docker-compose'

    if command and process:
        mmpm.utils.plain_print(f"{mmpm.consts.GREEN_PLUS} restarting MagicMirror using {command[0]} ")
        mmpm.utils.log.info(f"Using '{process}' to restart MagicMirror")

        # pm2 and docker-compose cause the output to flip
        error_code, stderr, _ = mmpm.utils.run_cmd(command, progress=False)

        if error_code:
            print(mmpm.consts.RED_X)
            mmpm.utils.env_variables_error_msg(stderr.strip())
            return False

        mmpm.utils.log.info(f"restarted MagicMirror using '{process}'")
        print(mmpm.consts.GREEN_CHECK_MARK)
        return True

    if not stop_magicmirror():
        mmpm.utils.log.error('Failed to stop MagicMirror using npm commands')
        return False

    if not start_magicmirror():
        mmpm.utils.log.error('Failed to start MagicMirror using npm commands')
        return False

    mmpm.utils.log.info('Restarted MagicMirror using npm commands')
    return True


def display_log_files(cli_logs: bool = False, gui_logs: bool = False, tail: bool = False) -> None:
    '''
    Displays contents of log files to stdout. If the --tail option is supplied,
    log contents will be displayed in real-time

    Parameters:
       cli_logs (bool): if True, the CLI log files will be displayed
       gui_logs (bool): if True, the Gunicorn log files for the web interface will be displayed
       tail (bool): if True, the contents will be displayed in real time

    Returns:
        None
    '''
    logs: List[str] = []

    if cli_logs:
        if os.path.exists(mmpm.consts.MMPM_CLI_LOG_FILE):
            logs.append(mmpm.consts.MMPM_CLI_LOG_FILE)
        else:
            mmpm.utils.error_msg('MMPM log file not found')

    if gui_logs:
        if os.path.exists(mmpm.consts.MMPM_NGINX_ACCESS_LOG_FILE):
            logs.append(mmpm.consts.MMPM_NGINX_ACCESS_LOG_FILE)
        else:
            mmpm.utils.error_msg('Gunicorn access log file not found')
        if os.path.exists(mmpm.consts.MMPM_NGINX_ERROR_LOG_FILE):
            logs.append(mmpm.consts.MMPM_NGINX_ERROR_LOG_FILE)
        else:
            mmpm.utils.error_msg('Gunicorn error log file not found')

    if logs:
        os.system(f"{'tail -F' if tail else 'cat'} {' '.join(logs)}")


def display_mmpm_env_vars() -> None:
    '''
    Displays the environment variables associated with MMPM, as well as their
    current value. A user may modify these values by setting them in their
    shell configuration file

    Parameters:
        None

    Returns:
        None
    '''

    mmpm.utils.log.info('User listing environment variables, set with the following values')

    from pygments import highlight, formatters
    from pygments.lexers.data import JsonLexer

    with open(mmpm.consts.MMPM_ENV_FILE, 'r') as env:
        print(highlight(json.dumps(json.load(env), indent=2), JsonLexer(), formatters.TerminalFormatter()))

    print('Run `mmpm open --env` to edit the variable values')


def install_autocompletion(assume_yes: bool = False) -> None:
    '''
    Adds autocompletion configuration to a user's shell configuration file.
    Detects configuration files for bash, zsh, fish, and tcsh

    Parameters:
        assume_yes (bool): if True, assume yes for user response, and do not display prompt

    Returns:
        None
    '''

    if not mmpm.utils.prompt_user('Are you sure you want to install the autocompletion feature for the MMPM CLI?', assume_yes=assume_yes):
        mmpm.utils.log.info('User cancelled installation of autocompletion for MMPM CLI')
        return

    mmpm.utils.log.info('user attempting to install MMPM autocompletion')
    shell: str = os.environ['SHELL']

    mmpm.utils.log.info(f'detected user shell to be {shell}')

    autocomplete_url: str = 'https://github.com/kislyuk/argcomplete#activating-global-completion'
    error_message: str = f'Please see {autocomplete_url} for help installing autocompletion'

    complete_message = lambda config: f'Autocompletion installed. Please source {config} for the changes to take effect'
    failed_match_message = lambda shell, configs: f'Unable to locate {shell} configuration file (looked for {configs}). {error_message}'

    def __match_shell_config__(configs: List[str]) -> str:
        mmpm.utils.log.info(f'searching for one of the following shell configuration files {configs}')
        for config in configs:
            config = os.path.join(mmpm.consts.HOME_DIR, config)
            if os.path.exists(config):
                mmpm.utils.log.info(f'found {config} shell configuration file for {shell}')
                return config
        return ''

    def __echo_and_eval__(command: str) -> None:
        mmpm.utils.log.info(f'executing {command} to install autocompletion')
        print(f'{mmpm.consts.GREEN_PLUS} {command}')
        os.system(command)

    if 'bash' in shell:
        files = ['.bashrc', '.bash_profile', '.bash_login', '.profile']
        config = __match_shell_config__(files)

        if not config:
            mmpm.utils.fatal_msg(failed_match_message('bash', files))

        __echo_and_eval__(f'echo \'eval "$(register-python-argcomplete mmpm)"\' >> {config}')

        print(complete_message(config))

    elif 'zsh' in shell:
        files = ['.zshrc', '.zprofile', '.zshenv', '.zlogin', '.profile']
        config = __match_shell_config__(files)

        if not config:
            mmpm.utils.fatal_msg(failed_match_message('zsh', files))

        __echo_and_eval__(f"echo 'autoload -U bashcompinit' >> {config}")
        __echo_and_eval__(f"echo 'bashcompinit' >> {config}")
        __echo_and_eval__(f'echo \'eval "$(register-python-argcomplete mmpm)"\' >> {config}')

        print(complete_message(config))

    elif 'tcsh' in shell:
        files = ['.tcshrc', '.cshrc', '.login']
        config = __match_shell_config__(files)

        if not config:
            mmpm.utils.fatal_msg(failed_match_message('tcsh', files))

        __echo_and_eval__(f"echo 'eval `register-python-argcomplete --shell tcsh mmpm`' >> {config}")

        print(complete_message(config))

    elif 'fish' in shell:
        files = ['.config/fish/config.fish']
        config = __match_shell_config__(files)

        if not config:
            mmpm.utils.fatal_msg(failed_match_message('fish', files))

        __echo_and_eval__(f"register-python-argcomplete --shell fish mmpm >> {config}")

        print(complete_message(config))

    else:
        mmpm.utils.fatal_msg(f'Unable install autocompletion for ({shell}). Please see {autocomplete_url} for help installing autocomplete')


def rotate_raspberrypi_screen(degrees: int, assume_yes: bool = False) -> str: #pylint: disable=too-many-return-statements
    '''
    Rotates screen of RaspberryPi 3 and RaspberryPi 4 to the setting supplied
    by the user

    Parameters:
        degrees (int): desired setting in degrees

    Returns:
        error (str): empty if on success, error message on failure
    '''

    rotation_map: Dict[int, int] = {
        0: 0,
        90: 3,
        180: 2,
        270: 1
    }

    if not mmpm.utils.prompt_user('Are you sure you want to rotate the RaspberryPi screen? This requires sudo permission.', assume_yes=assume_yes):
        return ''

    device_tree: str = '/proc/device-tree/model'
    boot_config: str = '/boot/config.txt'

    if not os.path.exists(device_tree):
        error_message = f'Unable to find the {device_tree} file. Is your device a RaspberryPi 3?'
        mmpm.utils.error_msg(error_message)
        return error_message

    if not os.path.exists(boot_config):
        error_message = f'Unable to find the {boot_config} file. Is your device a RaspberryPi 3?'
        mmpm.utils.error_msg(error_message)
        return error_message

    with open(device_tree, 'r') as model_info:
        rpi_model = model_info.read()

    if 'Raspberry Pi 3' not in rpi_model:
        error_message = 'This does not appear to be a RaspberryPi 3, and screen rotation is not supported on this device through MMPM yet'
        mmpm.utils.error_msg(error_message)
        return error_message

    mmpm.utils.plain_print(f'{mmpm.consts.GREEN_PLUS} Creating backup of {boot_config} ')
    os.system(f'sudo cp {boot_config} {boot_config}.bak')
    print(mmpm.consts.GREEN_CHECK_MARK)

    desired_setting: int = rotation_map[degrees]

    grep: subprocess.CompletedProcess = subprocess.run(['grep', '--color=never', 'display_rotate', boot_config], stdout=subprocess.PIPE)
    output: str = grep.stdout.decode('utf-8').strip()

    if not output:
        error_message = f'Unable to determine the current rotation setting. An initial value must exist in your {boot_config} for MMPM to modify'
        mmpm.utils.error_msg(error_message)
        return error_message

    split_output: List[str] = output.split('=')

    if len(split_output) != 2:
        error_message = f'Encountered malformed display rotation in {boot_config}. Unable to continue. Please correct the file manually'
        mmpm.utils.error_msg(error_message)
        return error_message

    current_setting: int = int(split_output[-1])

    try:
        sed: subprocess.CompletedProcess = subprocess.run(
            ['sudo', 'sed', '-i', f"s/display_rotate={current_setting}/display_rotate={desired_setting}/g", boot_config],
            stdout=subprocess.PIPE,
            stderr=subprocess.PIPE
        )

    except subprocess.SubprocessError as error:
        os.system(f'sudo cp {boot_config}.bak {boot_config}')
        error_message = f'Encountered error when modifying {boot_config}. The file has been reset. See `mmpm log` for details'
        mmpm.utils.error_msg(error_message)
        mmpm.utils.log.error(str(error))
        return error_message

    if sed.returncode != 0:
        error_message = f'Failed to modify {boot_config}. See `mmpm log for details`'
        mmpm.utils.error_msg(error_message)
        mmpm.utils.log.error(sed.stderr.decode('utf-8').strip())
        return error_message

    print('Please restart your RaspberryPi for the changes to take effect')
    return ''


def migrate() -> None:
    '''
    Migrates legacy 'External Module Sources' to 'External Packages'. The legacy
    file name of ~/.config/mmpm/mmpm-external-sources.json is renamed to
    ~/.config/mmpm/mmpm-external-packages.json. The key inside the dictionary
    is also renamed from 'External Module Sources' to 'External Packages'

    Parameters:
        None

    Returns:
        None
    '''

    legacy_ext_src_file: str = os.path.join(mmpm.consts.MMPM_CONFIG_DIR, 'mmpm-external-sources.json')
    legacy_key: str = 'External Module Sources'
    data: dict = {}

    if os.path.exists(legacy_ext_src_file):
        with open(legacy_ext_src_file, 'r') as legacy_file:
            mmpm.utils.log.info('Found existing legacy external modules sources file')
            try:
                data = json.load(legacy_file)

                if legacy_key in data:
                    mmpm.utils.log.info(f'Updating {legacy_key} in external modules dictionary to {mmpm.consts.EXTERNAL_PACKAGES}')
                    data[mmpm.consts.EXTERNAL_PACKAGES] = data[legacy_key]
                    data.pop(legacy_key)

                else:
                    mmpm.utils.log.info('No data found in the legacy key, resetting with empty list')
                    data[mmpm.consts.EXTERNAL_PACKAGES] = []

            except json.JSONDecodeError:
                mmpm.utils.fatal_msg(f'{legacy_ext_src_file} may be corrupted. Please examine the file')

        mmpm.utils.log.info(f'Renaming external packages file from {legacy_ext_src_file} to {mmpm.consts.MMPM_EXTERNAL_PACKAGES_FILE}')
        pathlib.Path(legacy_ext_src_file).rename(mmpm.consts.MMPM_EXTERNAL_PACKAGES_FILE)

        with open(mmpm.consts.MMPM_EXTERNAL_PACKAGES_FILE, 'w') as ext_pkgs:
            mmpm.utils.log.info('Saving updated external packages data')
            json.dump(data, ext_pkgs)

    else:
        mmpm.utils.log.info(f'{legacy_ext_src_file} does not exist, nothing to migrate')

    mmpm.utils.log.info('Completed migration of legacy External Module Sources migrated to External Packages')
    print('Migration complete!')


def dump_database() -> None:
    '''
    Pretty prints contents of database to stdout

    Parameters:
        None

    Returns:
        None
    '''
    contents: dict = {}

    with open(mmpm.consts.MAGICMIRROR_3RD_PARTY_PACKAGES_DB_FILE, 'r') as db:
        try:
            contents.update(json.load(db))
        except json.JSONDecodeError:
            pass

    if os.stat(mmpm.consts.MMPM_EXTERNAL_PACKAGES_FILE).st_size:
        with open(mmpm.consts.MMPM_EXTERNAL_PACKAGES_FILE, 'r') as db:
            try:
                contents.update(json.load(db))
            except json.JSONDecodeError:
                mmpm.utils.log.warning('External Packages appears to be empty, skipping during database dump')

    from pygments import highlight, formatters
    from pygments.lexers.data import JsonLexer

    print(highlight(json.dumps(contents, indent=2), JsonLexer(), formatters.TerminalFormatter()))


def zip_mmpm_log_files() -> None:
    '''
    Compresses all log files in ~/.config/mmpm/log. The NGINX log files are
    excluded due to mostly irrelevant information the user, or I would need
    when creating GitHub issues

    Parameters:
        None

    Returns:
        None
    '''
    import datetime
    today = datetime.datetime.now()

    zip_file_name: str = f'mmpm-logs-{today.year}-{today.month}-{today.day}'
    mmpm.utils.plain_print(f'{mmpm.consts.GREEN_PLUS} Compressing MMPM log files to {os.getcwd()}/{zip_file_name}.zip ')

    try:
        shutil.make_archive(zip_file_name, 'zip', mmpm.consts.MMPM_LOG_DIR)
    except Exception as error:
        print(mmpm.consts.RED_X)
        mmpm.utils.log.error(str(error))
        mmpm.utils.error_msg('Failed to create zip archive of log files. See `mmpm log` for details (I know...the irony)')
        return

    print(mmpm.consts.GREEN_CHECK_MARK)<|MERGE_RESOLUTION|>--- conflicted
+++ resolved
@@ -294,7 +294,6 @@
 
             mmpm.utils.plain_print(f'Checking {mmpm.color.normal_green(package.title)} [{cyan_package}] for updates')
 
-<<<<<<< HEAD
             try:
                 error_code, _, stdout = mmpm.utils.run_cmd(['git', 'fetch', '--dry-run'])
 
@@ -306,28 +305,6 @@
                 print(mmpm.consts.RED_X)
                 mmpm.utils.error_msg('Unable to communicate with git server')
                 continue
-=======
-                if update:
-                    utils.plain_print(f"Checking {title} for updates")
-                    return_code, _, stdout = utils.run_cmd(["git", "fetch", "--dry-run"])
-
-                    if return_code:
-                        utils.error_msg('Unable to communicate with git server')
-                        return False
-
-                    if stdout:
-                        updates_list.append(title)
-
-                    print(utils.done())
-
-                elif upgrade:
-                    utils.plain_print(f"Requesting upgrade for {title}")
-                    return_code, _, stdout = utils.run_cmd(["git", "pull"])
-
-                    if return_code:
-                        utils.error_msg('Unable to communicate with git server')
-                        return False
->>>>>>> a6630c8e
 
             if stdout:
                 upgradeable.append(package)
@@ -657,37 +634,18 @@
     Handles upgrade processs of MagicMirror by pulling changes from MagicMirror
     repo, and installing dependencies.
 
-<<<<<<< HEAD
     Parameters:
         None
 
     Returns:
         error (str): empty string if succcessful, contains error message on failure
-=======
-                    print(colors.B_CYAN + "Checking for updates..." + colors.RESET)
-                    return_code, _, stdout = utils.run_cmd(['git', 'fetch', '--dry-run'])
-
-                    if return_code:
-                        utils.error_msg('Unable to communicate with git server')
-                        break
->>>>>>> a6630c8e
-
     '''
     print(f"{mmpm.consts.GREEN_PLUS} Upgrading {mmpm.color.normal_green('MagicMirror')}")
 
-<<<<<<< HEAD
     MMPM_MAGICMIRROR_ROOT: str = os.path.normpath(get_env(mmpm.consts.MMPM_MAGICMIRROR_ROOT_ENV))
 
     os.chdir(MMPM_MAGICMIRROR_ROOT)
     error_code, _, stderr = mmpm.utils.run_cmd(['git', 'pull'], progress=False)
-=======
-                    print(colors.B_CYAN + "Updates found for MagicMirror. " + colors.RESET + "Requesting upgrades...")
-                    return_code, _, stdout = utils.run_cmd(['git', 'pull'])
-
-                    if return_code:
-                        utils.error_msg('Unable to communicate with git server')
-                        return False
->>>>>>> a6630c8e
 
     if error_code:
         mmpm.utils.error_msg(f'Failed to upgrade MagicMirror {mmpm.consts.RED_X}')
