--- conflicted
+++ resolved
@@ -345,11 +345,7 @@
         if upgrades_available:
             print("Run `mmpm upgrade` to upgrade packages/applications")
         else:
-<<<<<<< HEAD
-            logger.warning(f"No upgrades available")
-=======
             logger.info(f"No upgrades available")
->>>>>>> cba7756c
 
     def upgradable(self) -> dict:
         """
