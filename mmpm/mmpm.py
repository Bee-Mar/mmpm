--- conflicted
+++ resolved
@@ -1,5 +1,8 @@
 #!/usr/bin/env python3
 import sys
+import signal
+import time
+import threading
 from mmpm import utils, colors, core, opts
 
 __version__ = 0.39
@@ -8,17 +11,13 @@
 def main(argv):
     ''' Main entry point for CLI '''
 
+    signal.signal(signal.SIGINT, utils.signal_handler)
+    thread = threading.Event()
+    thread.wait()
+
     args = opts.get_user_args()
-
     modules_table = {}
-
-<<<<<<< HEAD
-    snapshot_file = utils.HOME_DIR + "/.magic_mirror_modules_snapshot.json"
-
-    modules_table, curr_snap, next_snap, checked_enhancements = core.load_modules(snapshot_file, args.force_refresh)
-=======
     modules_table, curr_snap, next_snap, checked_enhancements = core.load_modules(utils.SNAPSHOT_FILE, args.force_refresh)
->>>>>>> 47de09c2
 
     if args.all:
         core.display_modules(modules_table, list_all=True)
